steps:
  - name: blastshielddown/wavlake-catalog:latest
    id: install
    entrypoint: npm
    args: ["install"]
  - name: blastshielddown/wavlake-catalog:latest
    id: build
    entrypoint: npm
    args: ["run", "build"]
  - name: blastshielddown/wavlake-catalog:latest
    id: create env
    entrypoint: npm
    args: ["run", "create-env"]
    env:
      - "LOGLEVEL=${_LOGLEVEL}"
      - "PG_HOST=${_PG_HOST}"
      - "PG_PORT=${_PG_PORT}"
      - "PG_DATABASE=${_PG_DATABASE}"
      - "PG_USER=${_PG_USER}"
      - "CORS_HOST=${_CORS_HOST}"
      - "LOCAL_UPLOAD_PATH=${_LOCAL_UPLOAD_PATH}"
      - "LOCAL_CONVERT_PATH=${_LOCAL_CONVERT_PATH}"
      - "AWS_ACCESS_KEY_ID=${_AWS_ACCESS_KEY_ID}"
      - "AWS_S3_BUCKET_NAME=${_AWS_S3_BUCKET_NAME}"
      - "AWS_CDN_DOMAIN=${_AWS_CDN_DOMAIN}"
      - "AWS_CDN_ID=${_AWS_CDN_ID}"
      - "AWS_S3_TRACK_PREFIX=${_AWS_S3_TRACK_PREFIX}"
      - "AWS_S3_IMAGE_PREFIX=${_AWS_S3_IMAGE_PREFIX}"
      - "AWS_S3_RAW_PREFIX=${_AWS_S3_RAW_PREFIX}"
      - "RANDOM_SAMPLE_SIZE=${_RANDOM_SAMPLE_SIZE}"
      - "SENTRY_DSN=${_SENTRY_DSN}"
      - "SENTRY_TRACES_SAMPLE_RATE=${_SENTRY_TRACES_SAMPLE_RATE}"
      - "PODCAST_INDEX_KEY=${_PODCAST_INDEX_KEY}"
      - "PODCAST_INDEX_SECRET=${_PODCAST_INDEX_SECRET}"
<<<<<<< HEAD
=======
      - "PODCAST_INDEX_UA=${_PODCAST_INDEX_UA}"
      - "ZBD_CALLBACK_URL=${_ZBD_CALLBACK_URL}"
>>>>>>> 4f556500
      - "NPUB_UPDATE_SERVICE_URL=${_NPUB_UPDATE_SERVICE_URL}"
    secretEnv: ["PG_PASSWORD", "AWS_SECRET_ACCESS_KEY", "ZBD_API_KEY"]
  - name: blastshielddown/wavlake-catalog:latest
    id: migrate db
    entrypoint: npm
    args: ["run", "migrate"]
    env:
      - "NODE_ENV=staging"
      - "PG_HOST=${_PG_HOST}"
      - "PG_PORT=${_PG_PORT}"
      - "PG_DATABASE=${_PG_DATABASE}"
      - "PG_USER=${_PG_USER}"
    secretEnv: ["PG_PASSWORD"]
  - name: blastshielddown/wavlake-catalog:latest
    id: generate prisma
    entrypoint: npm
    args: ["run", "generate"]
  - name: "gcr.io/cloud-builders/gcloud"
    args: ["app", "deploy", "./staging.yaml"]
availableSecrets:
  secretManager:
    - versionName: projects/$PROJECT_ID/secrets/WAVLAKE_SERVER_STAGING_ADMIN_PASSWORD/versions/latest
      env: "PG_PASSWORD"
    - versionName: projects/$PROJECT_ID/secrets/AWS_S3_MEDIA_SECRET_STAGING/versions/latest
      env: "AWS_SECRET_ACCESS_KEY"
timeout: "900s"
options:
  logging: CLOUD_LOGGING_ONLY
  pool:
    name: projects/$PROJECT_ID/locations/us-central1/workerPools/build-pool
  dynamic_substitutions: true<|MERGE_RESOLUTION|>--- conflicted
+++ resolved
@@ -32,11 +32,8 @@
       - "SENTRY_TRACES_SAMPLE_RATE=${_SENTRY_TRACES_SAMPLE_RATE}"
       - "PODCAST_INDEX_KEY=${_PODCAST_INDEX_KEY}"
       - "PODCAST_INDEX_SECRET=${_PODCAST_INDEX_SECRET}"
-<<<<<<< HEAD
-=======
       - "PODCAST_INDEX_UA=${_PODCAST_INDEX_UA}"
       - "ZBD_CALLBACK_URL=${_ZBD_CALLBACK_URL}"
->>>>>>> 4f556500
       - "NPUB_UPDATE_SERVICE_URL=${_NPUB_UPDATE_SERVICE_URL}"
     secretEnv: ["PG_PASSWORD", "AWS_SECRET_ACCESS_KEY", "ZBD_API_KEY"]
   - name: blastshielddown/wavlake-catalog:latest
