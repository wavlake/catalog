import db from "../library/db";
import asyncHandler from "express-async-handler";
import prisma from "../prisma/client";
import { formatError } from "../library/errors";
import log from "loglevel";
import { auth } from "../library/firebaseService";
import { validateLightningAddress } from "../library/zbd/zbdClient";
import { urlFriendly } from "../library/format";
import { upload_image } from "../library/artwork";

async function groupSplitPayments(combinedAmps) {
  // Group records by txId
  const grouped = combinedAmps.reduce((acc, curr) => {
    // User createdAt as identifier for legacy amps
    const identifier = curr.txId ? curr.txId : curr.createdAt;
    if (!acc[identifier]) {
      acc[identifier] = [];
    }
    acc[identifier].push(curr);
    return acc;
  }, {});

  // convert grouped to array
  return Object.keys(grouped).map((key) => grouped[key]);
}

const get_account = asyncHandler(async (req, res, next) => {
  const request = {
    accountId: req["uid"],
  };

  try {
    const userData = await db
      .knex("user")
      .select(
        "user.id as id",
        "user.name as name",
        "user.msat_balance as msatBalance",
        "user.amp_msat as ampMsat",
        "user.artwork_url as artworkUrl",
        "user.profile_url as profileUrl",
        "user.is_locked as isLocked",
        "user.lightning_address as lightningAddress"
      )
      .where("user.id", "=", request.accountId);

    const trackData = await db
      .knex("playlist")
      .join("playlist_track", "playlist.id", "=", "playlist_track.playlist_id")
      .join("track", "track.id", "=", "playlist_track.track_id")
      .select("track.id", "playlist.id as playlistId")
      .where("playlist.user_id", "=", request.accountId)
      .where("playlist.is_favorites", "=", true);
    const isRegionVerified = await db
      .knex("user_verification")
      .select("first_name")
      .where("user_id", "=", request.accountId)
      .first();

    const { emailVerified, providerData } = await auth().getUser(
      request.accountId
    );

    res.send({
      success: true,
      data: {
        ...userData[0],
        emailVerified,
        isRegionVerified: !!isRegionVerified,
        providerId: providerData[0]?.providerId,
        userFavoritesId: (trackData[0] || {}).playlistId,
        userFavorites: trackData.map((track) => track.id),
      },
    });
  } catch (err) {
    next(err);
    return;
  }
});

const get_activity = asyncHandler(async (req, res, next) => {
  const request = {
    accountId: req["uid"],
  };

  const { page } = req.params;
  const pageInt = parseInt(page);
  if (!Number.isInteger(pageInt) || pageInt <= 0) {
    res.status(400).json({
      success: false,
      error: "page must be a positive integer",
    });
    return;
  }

  // TODO: Add support for legacy amps
  db.knex("amp")
    .join("preamp", "preamp.tx_id", "=", "amp.tx_id")
    .leftOuterJoin("user", "user.id", "=", "amp.user_id")
    .leftOuterJoin("comment", "comment.tx_id", "=", "amp.tx_id")
    .leftOuterJoin("track", "track.id", "=", "amp.track_id")
    .leftOuterJoin("album", "album.id", "=", "amp.track_id")
    .leftOuterJoin("artist", "artist.id", "=", "amp.track_id")
    .leftOuterJoin("episode", "episode.id", "=", "amp.track_id")
    .leftOuterJoin("podcast", "podcast.id", "=", "amp.track_id")
    .select(
      "amp.track_id as contentId",
      "amp.msat_amount as msatAmount",
      "amp.content_type as contentType",
      "amp.user_id as userId",
      "amp.created_at as createdAt",
      "amp.tx_id as txId",
      "amp.track_id as contentId",
      "amp.type as ampType",
      "preamp.msat_amount as totalMsatAmount",
      "preamp.podcast as podcast",
      "preamp.episode as episode",
      "preamp.app_name as appName",
      "comment.content as content",
      "user.artwork_url as commenterArtworkUrl",
      db.knex.raw(
        `COALESCE("artist"."artist_url", "podcast"."podcast_url") as "contentUrl"`
      ),
      db.knex.raw('COALESCE("user"."name", "preamp"."sender_name") as name'),
      db.knex.raw(
        'COALESCE("track"."title", "album"."title", "artist"."name", "episode"."title") as title'
      )
    )
    .where("amp.split_destination", "=", request.accountId)
    .whereNotNull("amp.tx_id")
    .orderBy("amp.created_at", "desc")
    .paginate({
      perPage: 50,
      currentPage: pageInt,
      isLengthAware: true,
    })
    .then((data) => {
      res.send({
        success: true,
        data: { activities: data.data, pagination: data.pagination },
      });
    })
    .catch((err) => {
      next(err);
      return;
    });
});

const get_announcements = asyncHandler(async (req, res, next) => {
  const request = {
    accountId: req["uid"],
  };

  const lastActivityCheckAt = await db
    .knex("user")
    .select("last_activity_check_at")
    .where("id", "=", request.accountId)
    .first()
    .then((data) => {
      return data.last_activity_check_at ?? new Date();
    });

  // Subtract to the last activity check so annoucements last at least 24 hours
  const lastActivityCheckMinus24Hours = new Date(lastActivityCheckAt);
  lastActivityCheckMinus24Hours.setHours(
    lastActivityCheckMinus24Hours.getHours() - 24
  );

  return db
    .knex("announcement")
    .select(
      "id as id",
      "title as title",
      "content as content",
      "created_at as createdAt"
    )
    .where("announcement.created_at", ">", lastActivityCheckMinus24Hours)
    .orderBy("announcement.created_at", "desc")
    .then((data) => {
      res.send({
        success: true,
        data: data,
      });
    });
});

const get_notification = asyncHandler(async (req, res, next) => {
  const request = {
    accountId: req["uid"],
  };

  const lastActivityCheckAt = await db
    .knex("user")
    .select("last_activity_check_at")
    .where("id", "=", request.accountId)
    .first()
    .then((data) => {
      return data.last_activity_check_at ?? new Date();
    });

  const latestAnnouncement = await db
    .knex("announcement")
    .max("created_at")
    .first()
    .then((data) => {
      if (!data?.max) return null;

      return data.max;
    });

  const notifyUser = await db
    .knex("amp")
    .max("created_at")
    .where("split_destination", "=", request.accountId)
    .groupBy("split_destination")
    .first()
    .then((data) => {
      if (!data?.max) return false;

      const latestDate =
        latestAnnouncement > data.max ? latestAnnouncement : data.max;
      return latestDate > lastActivityCheckAt;
    });

  res.send({
    success: true,
    data: { notify: notifyUser },
  });
});

const put_notification = asyncHandler(async (req, res, next) => {
  const request = {
    accountId: req["uid"],
  };

  db.knex("user")
    .update({ last_activity_check_at: db.knex.fn.now() })
    .where("user.id", "=", request.accountId)
    .then(() => {
      res.send({
        success: true,
      });
    })
    .catch((err) => {
      next(err);
      return;
    });
});

const get_features = asyncHandler(async (req, res, next) => {
  try {
    const userId = req["uid"];

    const flags = await prisma.userFlag.findMany({
      where: {
        userId,
      },
      include: {
        featureFlag: true,
      },
    });

    res.send({
      success: true,
      data: flags.map((flag) => flag.featureFlag.name),
    });
  } catch (err) {
    next(err);
    return;
  }
});

const get_history = asyncHandler(async (req, res, next) => {
  const page = req.query.page || 1;
  const userId = req["uid"];
  try {
    const internalAmps = db
      .knex("amp")
      .join("track", "track.id", "=", "amp.track_id")
      .join("album", "album.id", "=", "track.album_id")
      .join("artist", "artist.id", "=", "album.artist_id")
      .select(
        "amp.msat_amount as msatAmount",
        "amp.created_at as createdAt",
        "track.title as title",
        "artist.name as name",
        db.knex.raw("0 as fee"),
        "amp.tx_id as txId"
      )
      .where("amp.user_id", "=", userId);

    const externalAmps = db
      .knex("external_payment")
      .select(
        "external_payment.msat_amount as msatAmount",
        "external_payment.created_at as createdAt",
        "external_payment.podcast as title",
        "external_payment.name as name",
        "external_payment.fee_msat as fee",
        "external_payment.tx_id as txId"
      )
      .where("external_payment.user_id", "=", userId)
      .andWhere("external_payment.is_settled", "=", true);

    const combinedAmps = await internalAmps
      .unionAll(externalAmps)
      .as("combined")
      .orderBy("createdAt", "desc")
      .paginate({
        perPage: 50,
        currentPage: parseInt(page.toString()),
        isLengthAware: true,
      });

    res.json({
      success: true,
      data: {
        history: await groupSplitPayments(combinedAmps.data),
        pagination: {
          currentPage: combinedAmps.pagination.currentPage,
          perPage: combinedAmps.pagination.perPage,
          total: combinedAmps.pagination.total,
          totalPages: combinedAmps.pagination.lastPage,
        },
      },
    });
  } catch (err) {
    next(err);
    return;
  }
});

const get_txs = asyncHandler(async (req, res, next) => {
  const userId = req["uid"];

  const { page } = req.params;
  const pageInt = parseInt(page);
  if (!Number.isInteger(pageInt) || pageInt <= 0) {
    res.status(400).json({
      success: false,
      error: "page must be a positive integer",
    });
    return;
  }

  const txs = await db
    .knex(transactions(userId))
    .unionAll([forwards(userId)])
    .orderBy("createDate", "desc")
    .paginate({
      perPage: 20,
      currentPage: pageInt,
      isLengthAware: true,
    });

  const txsModified = txs.data.map((tx) => {
    return {
      ...tx,
      feeMsat: tx.feemsat,
      isPending: tx.ispending,
    };
  });

  res.json({
    success: true,
    data: {
      transactions: txsModified,
      pagination: {
        currentPage: txs.pagination.currentPage,
        perPage: txs.pagination.perPage,
        total: txs.pagination.total,
        totalPages: txs.pagination.lastPage,
      },
    },
  });
});

const get_check_region = asyncHandler(async (req, res, next) => {
  // Respond with 200 if request gets past middleware
  res.send(200);
});

const post_log_identity = asyncHandler(async (req, res, next) => {
  const userId = req["uid"];
  const { firstName, lastName } = req.body;

  if (!firstName || !lastName) {
    res.status(400).json({
      success: false,
      error: "First name and last name are required",
    });
    return;
  }

  const userRecord = await auth().getUser(userId);

  if (!userRecord.emailVerified) {
    res.status(400).json({
      success: false,
      error: "Email is not verified",
    });
    return;
  }

  try {
    await prisma.userVerification.upsert({
      where: {
        userId: userId,
      },
      update: {
        firstName: firstName,
        lastName: lastName,
        ip: req.ip,
      },
      create: {
        userId: userId,
        firstName: firstName,
        lastName: lastName,
        ip: req.ip,
      },
    });

    res.send({
      success: true,
      data: { userId: userId },
    });
  } catch (err) {
    next(err);
    return;
  }
});

const create_update_lnaddress = asyncHandler(async (req, res, next) => {
  const userId = req["uid"];
  const { lightningAddress } = req.body;

  if (!lightningAddress) {
    res.status(400).json({
      success: false,
      error: "Address is required",
    });
    return;
  }

  const isValidAddress = await validateLightningAddress(lightningAddress);

  if (!isValidAddress) {
    res.status(400).json({
      success: false,
      error: "Invalid lightning address",
    });
    return;
  }

  try {
    await prisma.user.update({
      where: {
        id: userId,
      },
      data: {
        lightningAddress: lightningAddress,
      },
    });

    res.send({
      success: true,
      data: { userId: userId, lightningAddress: lightningAddress },
    });
  } catch (err) {
    next(err);
    return;
  }
});

<<<<<<< HEAD
// QUERY FUNCTIONS

function transactions(userId) {
  return db
    .knex("transaction")
    .select(
      "transaction.payment_request as paymentid",
      "transaction.fee_msat as feemsat",
      "transaction.success as success",
      db.knex.raw("'Transaction' as type"),
      "transaction.is_pending as ispending",
      "transaction.withdraw as withdraw",
      "transaction.id as id",
      "transaction.msat_amount as msatAmount",
      "transaction.failure_reason as failureReason",
      "transaction.created_at as createDate"
    )
    .where("transaction.user_id", "=", userId)
    .as("transactions");
}

function forwards(userId) {
  return db
    .knex("forward_detail")
    .join(
      "forward",
      "forward.external_payment_id",
      "=",
      "forward_detail.external_payment_id"
    )
    .select(
      "forward_detail.external_payment_id as paymentid",
      db.knex.raw("0 as feeMsat"),
      db.knex.raw("bool_and(forward_detail.success) as success"),
      db.knex.raw("'Forward' as type"),
      db.knex.raw("false as ispending"),
      db.knex.raw("false as withdraw")
    )
    .min("forward_detail.id as id")
    .min("forward_detail.msat_amount as msatAmount")
    .min("forward_detail.error as failureReason")
    .min("forward_detail.created_at as createDate")
    .groupBy("forward_detail.external_payment_id", "forward_detail.created_at")
    .where("forward.user_id", "=", userId);
}
=======
const create_account = asyncHandler(async (req, res, next) => {
  const { name, userId } = req.body;

  if (!name || !userId) {
    res.status(400).json({
      success: false,
      error: "Name and userId are required",
    });
    return;
  }

  try {
    const profileUrl = urlFriendly(name);
    const existingUser = await prisma.user.findUnique({
      where: {
        name: name,
      },
    });
    if (existingUser) {
      res.status(400).json({
        success: false,
        error: "Name is already taken",
      });
      return;
    }
    await prisma.user.create({
      data: {
        id: userId,
        name: name,
        profileUrl,
      },
    });

    res.send({
      success: true,
      data: { userId: userId, name: name },
    });
  } catch (err) {
    log.debug("error creating account", req.body);
    log.debug(err);
    next(err);
    return;
  }
});

const edit_account = asyncHandler(async (req, res, next) => {
  const userId = req["uid"];
  const { name, ampMsat } = req.body;
  const artwork = req.file;

  try {
    let ampMsatInt;
    if (ampMsat) {
      ampMsatInt = parseInt(ampMsat);
      if (!Number.isInteger(ampMsatInt) || ampMsatInt < 1000) {
        res.status(400).json({
          success: false,
          error: "ampMsat must be an integer greater than 1000 (1 sat)",
        });
        return;
      }
    }

    let profileUrl;
    // if updating name,  check if it's available
    if (name) {
      const existingUser = await prisma.user.findUnique({
        where: {
          name: name,
        },
      });
      if (existingUser && existingUser.id !== userId) {
        res.status(400).json({
          success: false,
          error: "Name is already taken",
        });
        return;
      }
      // generate profile url
      profileUrl = urlFriendly(name);
      if (profileUrl === "-") {
        profileUrl = "user-" + userId.slice(-5, -1);
      }
    }

    let cdnImageUrl;
    if (artwork) {
      cdnImageUrl = await upload_image(artwork, userId, "artist");
    }

    await prisma.user.update({
      where: {
        id: userId,
      },
      data: {
        name,
        ...(ampMsatInt ? { ampMsat: ampMsatInt } : {}),
        profileUrl,
        ...(cdnImageUrl ? { artworkUrl: cdnImageUrl } : {}),
      },
    });

    res.send({
      success: true,
      data: { userId: userId, name: name },
    });
  } catch (err) {
    log.debug("error editing account", { ...req.body, userId });
    log.debug(err);
    next(err);
    return;
  }
});
>>>>>>> 962dcefb

export default {
  create_update_lnaddress,
  get_account,
  create_account,
  edit_account,
  get_activity,
  get_announcements,
  get_notification,
  put_notification,
  get_features,
  get_history,
  get_txs,
  get_check_region,
  post_log_identity,
};<|MERGE_RESOLUTION|>--- conflicted
+++ resolved
@@ -472,7 +472,120 @@
   }
 });
 
-<<<<<<< HEAD
+const create_account = asyncHandler(async (req, res, next) => {
+  const { name, userId } = req.body;
+
+  if (!name || !userId) {
+    res.status(400).json({
+      success: false,
+      error: "Name and userId are required",
+    });
+    return;
+  }
+
+  try {
+    const profileUrl = urlFriendly(name);
+    const existingUser = await prisma.user.findUnique({
+      where: {
+        name: name,
+      },
+    });
+    if (existingUser) {
+      res.status(400).json({
+        success: false,
+        error: "Name is already taken",
+      });
+      return;
+    }
+    await prisma.user.create({
+      data: {
+        id: userId,
+        name: name,
+        profileUrl,
+      },
+    });
+
+    res.send({
+      success: true,
+      data: { userId: userId, name: name },
+    });
+  } catch (err) {
+    log.debug("error creating account", req.body);
+    log.debug(err);
+    next(err);
+    return;
+  }
+});
+
+const edit_account = asyncHandler(async (req, res, next) => {
+  const userId = req["uid"];
+  const { name, ampMsat } = req.body;
+  const artwork = req.file;
+
+  try {
+    let ampMsatInt;
+    if (ampMsat) {
+      ampMsatInt = parseInt(ampMsat);
+      if (!Number.isInteger(ampMsatInt) || ampMsatInt < 1000) {
+        res.status(400).json({
+          success: false,
+          error: "ampMsat must be an integer greater than 1000 (1 sat)",
+        });
+        return;
+      }
+    }
+
+    let profileUrl;
+    // if updating name,  check if it's available
+    if (name) {
+      const existingUser = await prisma.user.findUnique({
+        where: {
+          name: name,
+        },
+      });
+      if (existingUser && existingUser.id !== userId) {
+        res.status(400).json({
+          success: false,
+          error: "Name is already taken",
+        });
+        return;
+      }
+      // generate profile url
+      profileUrl = urlFriendly(name);
+      if (profileUrl === "-") {
+        profileUrl = "user-" + userId.slice(-5, -1);
+      }
+    }
+
+    let cdnImageUrl;
+    if (artwork) {
+      cdnImageUrl = await upload_image(artwork, userId, "artist");
+    }
+
+    await prisma.user.update({
+      where: {
+        id: userId,
+      },
+      data: {
+        name,
+        ...(ampMsatInt ? { ampMsat: ampMsatInt } : {}),
+        profileUrl,
+        ...(cdnImageUrl ? { artworkUrl: cdnImageUrl } : {}),
+      },
+    });
+
+    res.send({
+      success: true,
+      data: { userId: userId, name: name },
+    });
+  } catch (err) {
+    log.debug("error editing account", { ...req.body, userId });
+    log.debug(err);
+    next(err);
+    return;
+  }
+});
+
 // QUERY FUNCTIONS
 
 function transactions(userId) {
@@ -518,121 +631,6 @@
     .groupBy("forward_detail.external_payment_id", "forward_detail.created_at")
     .where("forward.user_id", "=", userId);
 }
-=======
-const create_account = asyncHandler(async (req, res, next) => {
-  const { name, userId } = req.body;
-
-  if (!name || !userId) {
-    res.status(400).json({
-      success: false,
-      error: "Name and userId are required",
-    });
-    return;
-  }
-
-  try {
-    const profileUrl = urlFriendly(name);
-    const existingUser = await prisma.user.findUnique({
-      where: {
-        name: name,
-      },
-    });
-    if (existingUser) {
-      res.status(400).json({
-        success: false,
-        error: "Name is already taken",
-      });
-      return;
-    }
-    await prisma.user.create({
-      data: {
-        id: userId,
-        name: name,
-        profileUrl,
-      },
-    });
-
-    res.send({
-      success: true,
-      data: { userId: userId, name: name },
-    });
-  } catch (err) {
-    log.debug("error creating account", req.body);
-    log.debug(err);
-    next(err);
-    return;
-  }
-});
-
-const edit_account = asyncHandler(async (req, res, next) => {
-  const userId = req["uid"];
-  const { name, ampMsat } = req.body;
-  const artwork = req.file;
-
-  try {
-    let ampMsatInt;
-    if (ampMsat) {
-      ampMsatInt = parseInt(ampMsat);
-      if (!Number.isInteger(ampMsatInt) || ampMsatInt < 1000) {
-        res.status(400).json({
-          success: false,
-          error: "ampMsat must be an integer greater than 1000 (1 sat)",
-        });
-        return;
-      }
-    }
-
-    let profileUrl;
-    // if updating name,  check if it's available
-    if (name) {
-      const existingUser = await prisma.user.findUnique({
-        where: {
-          name: name,
-        },
-      });
-      if (existingUser && existingUser.id !== userId) {
-        res.status(400).json({
-          success: false,
-          error: "Name is already taken",
-        });
-        return;
-      }
-      // generate profile url
-      profileUrl = urlFriendly(name);
-      if (profileUrl === "-") {
-        profileUrl = "user-" + userId.slice(-5, -1);
-      }
-    }
-
-    let cdnImageUrl;
-    if (artwork) {
-      cdnImageUrl = await upload_image(artwork, userId, "artist");
-    }
-
-    await prisma.user.update({
-      where: {
-        id: userId,
-      },
-      data: {
-        name,
-        ...(ampMsatInt ? { ampMsat: ampMsatInt } : {}),
-        profileUrl,
-        ...(cdnImageUrl ? { artworkUrl: cdnImageUrl } : {}),
-      },
-    });
-
-    res.send({
-      success: true,
-      data: { userId: userId, name: name },
-    });
-  } catch (err) {
-    log.debug("error editing account", { ...req.body, userId });
-    log.debug(err);
-    next(err);
-    return;
-  }
-});
->>>>>>> 962dcefb
 
 export default {
   create_update_lnaddress,
