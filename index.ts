--- conflicted
+++ resolved
@@ -3,21 +3,18 @@
 const app = express();
 const log = require("loglevel");
 const cors = require("cors");
+const compression = require("compression");
+const helmet = require("helmet");
+const bodyParser = require("body-parser");
+const corsHost = process.env.CORS_HOST;
 
 log.setLevel(process.env.LOGLEVEL);
 const port = process.env.EXPRESS_PORT;
-<<<<<<< HEAD
-const compression = require("compression");
-const helmet = require("helmet");
-const bodyParser = require("body-parser");
-=======
-const corsHost = process.env.CORS_HOST;
 
 const corsOptions = {
   origin: { corsHost },
   optionsSuccessStatus: 200, // some legacy browsers (IE11, various SmartTVs) choke on 204
 };
->>>>>>> e9d2f403
 
 // BigInt handling issue in Prisma: https://github.com/prisma/studio/issues/614
 // eslint-disable-next-line @typescript-eslint/ban-ts-comment      <-- Necessary for my ESLint setup
