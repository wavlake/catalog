import sendController from "../controllers/send";
import express from "express";
const { isAuthorized } = require("@middlewares/auth");
<<<<<<< HEAD
const { isZbdIp, isZbdRegion } = require("@middlewares/zbdChecks");
const { rateLimit } = require("express-rate-limit");
=======
import sendController from "controllers/send";

>>>>>>> 6768cc67
// Create router
const router = express.Router();

//////// ROUTES ////////

<<<<<<< HEAD
router.post("/keysend", sendController.sendKeysend);
=======
router.post("/", isAuthorized, sendController.createSend);
>>>>>>> 6768cc67

// Export router
export default router;<|MERGE_RESOLUTION|>--- conflicted
+++ resolved
@@ -1,23 +1,16 @@
-import sendController from "../controllers/send";
 import express from "express";
-const { isAuthorized } = require("@middlewares/auth");
-<<<<<<< HEAD
-const { isZbdIp, isZbdRegion } = require("@middlewares/zbdChecks");
-const { rateLimit } = require("express-rate-limit");
-=======
+import { isAuthorized } from "@middlewares/auth";
+import { isZbdIp, isZbdRegion } from "@middlewares/zbdChecks";
+import { rateLimit } from "express-rate-limit";
 import sendController from "controllers/send";
 
->>>>>>> 6768cc67
 // Create router
 const router = express.Router();
 
 //////// ROUTES ////////
 
-<<<<<<< HEAD
 router.post("/keysend", sendController.sendKeysend);
-=======
 router.post("/", isAuthorized, sendController.createSend);
->>>>>>> 6768cc67
 
 // Export router
 export default router;