import log from "loglevel";
import asyncHandler from "express-async-handler";
import { nip98 } from "nostr-tools";
import { formatError } from "../library/errors";
import { updateNpubMetadata } from "../library/nostr/nostr";

// This middleware is used to authenticate requests from Nostr
// It follows the NIP-98 spec - https://github.com/nostr-protocol/nips/blob/master/98.md
export const validateNostrEvent = async (req, res) => {
  const { authorization } = req.headers;
  if (!authorization) {
    throw "Missing authorization header";
  }

<<<<<<< HEAD
    const nostrEvent = await nip98.unpackEventFromToken(authorization);

    const host = req.get("host");
    // req.protocol may be "http" when express is behind a proxy or load balancer
    // so we hardcode it as HTTPS here, since that is what the client will be using
    const fullUrl = `${
      host.includes("localhost") ? req.protocol : "https"
    }://${host}${req.originalUrl}`;

    const eventIsValid = await nip98.validateEvent(
      nostrEvent,
      fullUrl,
      req.method,
      req.body
    );
    if (!eventIsValid) {
      const error = formatError(401, "Invalid event");
      next(error);
      return;
    }
=======
  const nostrEvent = await nip98.unpackEventFromToken(authorization);
>>>>>>> fc885147

  const host = req.get("host");
  // req.protocol may be "http" when express is behind a proxy or load balancer
  // so we hardcode it as HTTPS here, since that is what the client will be using
  const fullUrl = `${
    host.includes("localhost") ? req.protocol : "https"
  }://${host}${req.originalUrl}`;

  const eventIsValid = await validateEvent(
    nostrEvent,
    fullUrl,
    req.method,
    req.body
  );

  // TODO- replace with nip98.validateEvent, imported from nostr-tools
  if (!eventIsValid) {
    throw "Invalid event";
  }

  // TODO - move this to be triggered elsewhere (e.g. when a zap invoice is paid), once server migration to catalog is complete
  // async update the npub metadata in the db
  updateNpubMetadata(nostrEvent.pubkey)
    .then(({ isSuccess }) => {
      log.debug(
        `${isSuccess ? "Updated" : "Failed to update"} nostr metadata for: ${
          nostrEvent.pubkey
        }`
      );
    })
    .catch((err) => {
      log.debug("error updating npub metadata: ", err);
    });

  // successfull auth'd, add the event to res.locals so other middleware can use it
  // https://expressjs.com/en/api.html#res.locals
  res.locals.authEvent = nostrEvent;
};

export const isNostrAuthorized = asyncHandler(async (req, res, next) => {
  await validateNostrEvent(req, res).catch((err) => {
    const error = formatError(401, err);
    throw error;
  });

  next();
});<|MERGE_RESOLUTION|>--- conflicted
+++ resolved
@@ -6,13 +6,13 @@
 
 // This middleware is used to authenticate requests from Nostr
 // It follows the NIP-98 spec - https://github.com/nostr-protocol/nips/blob/master/98.md
-export const validateNostrEvent = async (req, res) => {
-  const { authorization } = req.headers;
-  if (!authorization) {
-    throw "Missing authorization header";
-  }
+export const isNostrAuthorized = asyncHandler(async (req, res, next) => {
+  try {
+    const { authorization } = req.headers;
+    if (!authorization) {
+      throw "Missing authorization header";
+    }
 
-<<<<<<< HEAD
     const nostrEvent = await nip98.unpackEventFromToken(authorization);
 
     const host = req.get("host");
@@ -29,57 +29,29 @@
       req.body
     );
     if (!eventIsValid) {
-      const error = formatError(401, "Invalid event");
-      next(error);
-      return;
+      throw "Invalid event";
     }
-=======
-  const nostrEvent = await nip98.unpackEventFromToken(authorization);
->>>>>>> fc885147
 
-  const host = req.get("host");
-  // req.protocol may be "http" when express is behind a proxy or load balancer
-  // so we hardcode it as HTTPS here, since that is what the client will be using
-  const fullUrl = `${
-    host.includes("localhost") ? req.protocol : "https"
-  }://${host}${req.originalUrl}`;
+    // TODO - move this to be triggered elsewhere (e.g. when a zap invoice is paid), once server migration to catalog is complete
+    // async update the npub metadata in the db
+    updateNpubMetadata(nostrEvent.pubkey)
+      .then(({ isSuccess }) => {
+        log.debug(
+          `${isSuccess ? "Updated" : "Failed to update"} nostr metadata for: ${
+            nostrEvent.pubkey
+          }`
+        );
+      })
+      .catch((err) => {
+        log.debug("error updating npub metadata: ", err);
+      });
 
-  const eventIsValid = await validateEvent(
-    nostrEvent,
-    fullUrl,
-    req.method,
-    req.body
-  );
-
-  // TODO- replace with nip98.validateEvent, imported from nostr-tools
-  if (!eventIsValid) {
-    throw "Invalid event";
-  }
-
-  // TODO - move this to be triggered elsewhere (e.g. when a zap invoice is paid), once server migration to catalog is complete
-  // async update the npub metadata in the db
-  updateNpubMetadata(nostrEvent.pubkey)
-    .then(({ isSuccess }) => {
-      log.debug(
-        `${isSuccess ? "Updated" : "Failed to update"} nostr metadata for: ${
-          nostrEvent.pubkey
-        }`
-      );
-    })
-    .catch((err) => {
-      log.debug("error updating npub metadata: ", err);
-    });
-
-  // successfull auth'd, add the event to res.locals so other middleware can use it
-  // https://expressjs.com/en/api.html#res.locals
-  res.locals.authEvent = nostrEvent;
-};
-
-export const isNostrAuthorized = asyncHandler(async (req, res, next) => {
-  await validateNostrEvent(req, res).catch((err) => {
+    // successfull auth'd, add the event to res.locals so other middleware can use it
+    // https://expressjs.com/en/api.html#res.locals
+    res.locals.authEvent = nostrEvent;
+    next();
+  } catch (err) {
     const error = formatError(401, err);
     throw error;
-  });
-
-  next();
+  }
 });