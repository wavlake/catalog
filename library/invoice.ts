--- conflicted
+++ resolved
@@ -10,11 +10,7 @@
 } from "./zap";
 import { ZBDChargeCallbackRequest } from "./zbd/requestInterfaces";
 import { ChargeStatus } from "./zbd/constants";
-<<<<<<< HEAD
-import { PaymentType } from "./common";
-=======
 import { PaymentType, IncomingInvoiceType } from "./common";
->>>>>>> a4ac3c85
 import { updateNpubMetadata } from "./nostr/nostr";
 
 export const updateInvoiceIfNeeded = async (
@@ -160,17 +156,10 @@
     });
     // async update the npub metadata in the db
     updateNpubMetadata(pubkey)
-<<<<<<< HEAD
       .then(({ success }) => {
         log.debug(
           `${
             success ? "Updated" : "Failed to update"
-=======
-      .then(({ isSuccess }) => {
-        log.debug(
-          `${
-            isSuccess ? "Updated" : "Failed to update"
->>>>>>> a4ac3c85
           } nostr metadata for: ${pubkey}`
         );
       })
@@ -210,16 +199,8 @@
   };
   await db
     .knex(invoiceType)
-<<<<<<< HEAD
-    .update({
-      is_pending: false,
-      error_message: status,
-      updated_at: db.knex.fn.now(),
-    })
-=======
     .update(update)
     .where("id", "=", internalId)
->>>>>>> a4ac3c85
     .catch((err) => {
       log.error(
         `Error in handleFailedOrExpiredInvoice: ${invoiceType} invoice ${internalId}: ${err}`
