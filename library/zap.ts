--- conflicted
+++ resolved
@@ -89,13 +89,10 @@
   const eTag = zapRequestEvent.tags.find((x) => x[0] === "e");
   const aTag = zapRequestEvent.tags.find((x) => x[0] === "a");
   const pTag = zapRequestEvent.tags.find((x) => x[0] === "p");
-<<<<<<< HEAD
   const iTags = zapRequestEvent.tags.filter((x) => x[0] === "i");
   ///////// TEMPORARY /////////
-=======
 
   ///////// TEMPORARY - REMOVE AFTER 240728 /////////
->>>>>>> 80b2700c
   const hashtag = zapRequestEvent.tags.find((x) => x[0] === "t");
   const btc24Tag = hashtag && hashtag[1] === "btc24jukebox";
 
