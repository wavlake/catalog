--- conflicted
+++ resolved
@@ -144,7 +144,6 @@
  * @param params - Object containing userId or pubkey, and listName
  * @returns Promise with success status
  */
-<<<<<<< HEAD
 export async function addUserToInviteList({
   firebaseUid,
   listName,
@@ -169,26 +168,6 @@
       .knex<ListRow>("invite_lists")
       .where("list_name", listName)
       .first();
-=======
-export async function addUserToInviteList(
-  userId: string,
-  listName: string
-): Promise<boolean> {
-  if (!userId || !listName) {
-    throw new Error("Email and list name are required");
-  }
-
-  const email = await getUserEmail(userId);
-  const normalizedEmail = normalizeEmail(email);
-
-  try {
-    // Get the list
-    const list = await prisma.invite_lists.findUnique({
-      where: {
-        list_name: listName,
-      },
-    });
->>>>>>> 756af7c5
 
     if (!list) {
       throw new Error(`Invite list "${listName}" not found`);
@@ -198,7 +177,6 @@
       throw new Error("This list is locked and cannot be modified");
     }
 
-<<<<<<< HEAD
     // Prepare the insertion data
     const insertData: {
       list_id: number;
@@ -241,26 +219,6 @@
       .insert(insertData)
       .onConflict(conflictColumns)
       .ignore();
-=======
-    // Add email to list using Prisma's upsert
-    // This handles the unique constraint automatically
-    await prisma.invite_emails.upsert({
-      where: {
-        list_id_email: {
-          // This references the unique constraint
-          list_id: list.id,
-          email: normalizedEmail,
-        },
-      },
-      update: {}, // Do nothing if it exists
-      create: {
-        // Create if it doesn't exist
-        list_id: list.id,
-        email: normalizedEmail,
-        user_id: userId,
-      },
-    });
->>>>>>> 756af7c5
 
     return true;
   } catch (error) {
