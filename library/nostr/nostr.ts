--- conflicted
+++ resolved
@@ -1,9 +1,7 @@
-import { SimplePool } from "nostr-tools";
+import { Filter, relayInit, Event } from "nostr-tools";
 import fetch from "node-fetch";
-import { DEFAULT_READ_RELAY_URIS } from "./common";
 
-<<<<<<< HEAD
-export const DEFAULT_READ_RELAY_URIS = [
+const DEFAULT_READ_RELAY_URIS = [
   "wss://purplepag.es",
   "wss://relay.nostr.band",
   "wss://relay.damus.io",
@@ -19,9 +17,6 @@
   "wss://relay.wavlake.com",
   "wss://nostr.mutinywallet.com",
 ];
-=======
-const pool = new SimplePool();
->>>>>>> 345e5d4e
 
 export const getProfileMetadata = async (
   pubkey: string,
@@ -31,8 +26,61 @@
     kinds: [0],
     authors: [pubkey],
   };
-  const events = await pool.get(relayUris, filter);
-  return events;
+  return getEventFromPool(filter, relayUris);
+};
+
+const getEventFromPool = async (
+  filter: Filter,
+  relayUris: string[] = DEFAULT_READ_RELAY_URIS
+) => {
+  const promises = relayUris.map((relayUri) =>
+    getEventFromRelay(relayUri, filter)
+  );
+  const events = (await Promise.allSettled(promises))
+    .map((result) => {
+      if (result.status === "fulfilled") {
+        return result.value;
+      }
+    })
+    .filter((result) => {
+      return result !== undefined && result !== null;
+    }) as Event[];
+
+  if (events.length === 0) {
+    return null;
+  }
+
+  return getMostRecentEvent(events);
+};
+
+const getMostRecentEvent = (events: Event[]) => {
+  return events.sort((a, b) => b.created_at - a.created_at)[0];
+};
+
+const getEventFromRelay = (
+  relayUri: string,
+  filter: Filter
+): Promise<Event | null> => {
+  return new Promise((resolve, reject) => {
+    const relay = relayInit(relayUri);
+
+    relay.on("connect", async () => {
+      const event = await relay.get(filter);
+
+      relay.close();
+      resolve(event);
+    });
+    relay.on("error", () => {
+      relay.close();
+      reject(new Error(`failed to connect to ${relay.url}`));
+    });
+
+    relay.connect().catch((e) => {
+      console.log(`error connecting to relay ${relay.url}`);
+      relay.close();
+      reject(e);
+    });
+  });
 };
 
 // put request to npub-metadata with /:npub as a route param
