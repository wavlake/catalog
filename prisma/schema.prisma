generator client {
  provider        = "prisma-client-js"
  previewFeatures = ["views"]
}

datasource db {
  provider = "postgresql"
  url      = env("DATABASE_URL")
}

model activity {
  id         Int       @id @default(autoincrement())
  user_id    String    @db.VarChar(64)
  type       Int
  type_key   Int
  created_at DateTime? @default(now()) @db.Timestamptz(6)

  @@index([user_id], map: "idx_activity_user_id")
}

model Album {
  id            String         @id @unique(map: "album_id_unique") @db.Uuid
  artistId      String         @map("artist_id") @db.Uuid
  title         String         @db.VarChar(255)
  artworkUrl    String?        @map("artwork_url") @db.VarChar(255)
  createdAt     DateTime?      @default(now()) @map("created_at") @db.Timestamptz(6)
  updatedAt     DateTime?      @default(now()) @map("updated_at") @db.Timestamptz(6)
  description   String?        @db.VarChar(1000)
  deleted       Boolean?       @default(false)
  genreId       Int?           @map("genre_id")
  subgenreId    Int?           @map("subgenre_id")
  isDraft       Boolean?       @default(false) @map("is_draft")
  publishedAt   DateTime?      @default(now()) @map("published_at") @db.Timestamptz(6)
  msatTotal     Int?           @map("msat_total") @default(0)
  artist        Artist         @relation(fields: [artistId], references: [id], onDelete: NoAction, onUpdate: NoAction, map: "album_artist_id_foreign")
  musicGenre    MusicGenre?    @relation(fields: [genreId], references: [id], onDelete: NoAction, onUpdate: NoAction, map: "album_genre_id_foreign")
  musicSubgenre MusicSubgenre? @relation(fields: [subgenreId], references: [id], onDelete: NoAction, onUpdate: NoAction, map: "album_subgenre_id_foreign")
  track         Track[]

  @@index([artistId], map: "idx_album_artist_id")
  @@map("album")
}

/// This table contains check constraints and requires additional setup for migrations. Visit https://pris.ly/d/check-constraints for more info.
model Amp {
  id               Int       @id @default(autoincrement())
  trackId          String    @map("track_id") @db.Uuid
  userId           String    @map("user_id") @db.VarChar(255)
  msatAmount       Int       @map("msat_amount")
  createdAt        DateTime? @default(now()) @map("created_at") @db.Timestamptz(6)
  comment          Boolean   @default(false)
  feeMsat          Int?      @default(0) @map("fee_msat")
  type             Int?
  typeKey          Int?      @map("type_key")
  txId             String?   @map("tx_id") @db.Uuid
  timeSplitSource  String?   @map("time_split_source") @db.Uuid
  splitDestination String?   @map("split_destination") @db.VarChar(64)
  contentType      String?   @default("track") @map("content_type") @db.VarChar(12)

  @@index([trackId], map: "idx_amp_track_id")
  @@index([userId], map: "idx_amp_user_id")
  @@index([contentType], map: "idx_amp_content_type")
  @@index([txId], map: "idx_amp_split")
  @@index([splitDestination], map: "idx_amp_split_destination")
  @@index([timeSplitSource], map: "idx_amp_time_split_source")
  @@map("amp")
}

model amp_type {
  id          Int       @id @default(autoincrement())
  description String?   @db.VarChar(64)
  created_at  DateTime? @default(now()) @db.Timestamptz(6)
}

model Artist {
  id         String    @id @unique(map: "artist_id_unique") @db.Uuid
  userId     String    @map("user_id") @db.VarChar(255)
  name       String    @db.VarChar(255)
  artworkUrl String?   @map("artwork_url") @db.VarChar(255)
  artistUrl  String    @unique(map: "artist_artist_url_unique") @map("artist_url") @db.VarChar(255)
  createdAt  DateTime? @default(now()) @map("created_at") @db.Timestamptz(6)
  updatedAt  DateTime? @default(now()) @map("updated_at") @db.Timestamptz(6)
  bio        String?   @db.VarChar(200)
  twitter    String?   @db.VarChar(255)
  instagram  String?   @db.VarChar(255)
  youtube    String?   @db.VarChar(255)
  website    String?   @db.VarChar(255)
  deleted    Boolean?  @default(false)
  verified   Boolean?  @default(false)
  npub       String?   @db.VarChar(64)
  album      Album[]
  user       User      @relation(fields: [userId], references: [id], onDelete: NoAction, onUpdate: NoAction, map: "artist_user_id_foreign")
  track      Track[]

  @@index([artistUrl], map: "idx_artist_url")
  @@index([userId], map: "idx_artist_user_id")
  @@map("artist")
}

model comment {
  id          Int       @id @default(autoincrement())
  userId      String    @map("user_id") @db.VarChar(255)
  ampId       Int       @map("amp_id")
  content     String?
  parentId    Int?      @map("parent_id")
  createdAt   DateTime? @default(now()) @map("created_at") @db.Timestamptz(6)
  txId        String?   @map("tx_id") @db.Uuid
  contentId   String?   @map("content_id") @db.Uuid
  contentType String?   @default("track") @map("content_type") @db.VarChar(12)
  isNostr     Boolean?  @default(false) @map("is_nostr")

  @@index([parentId], map: "idx_comment_parent_id")
  @@index([userId], map: "idx_comment_user_id")
  @@index([contentId], map: "idx_comment_content_id")
}

model event_track {
  event_id   String    @id @unique(map: "event_track_event_id_unique") @db.VarChar(64)
  track_id   String    @db.Uuid
  created_at DateTime? @default(now()) @db.Timestamptz(6)

  @@index([event_id], map: "idx_event_id")
}

model external_receive {
  id           Int       @id @default(autoincrement())
  settle_index Int?
  preimage     String?   @db.VarChar(64)
  track_id     String?   @db.Uuid
  created_at   DateTime? @default(now()) @db.Timestamptz(6)
  payment_hash String?   @db.VarChar(255)
}

model knex_migrations {
  id             Int       @id @default(autoincrement())
  name           String?   @db.VarChar(255)
  batch          Int?
  migration_time DateTime? @db.Timestamptz(6)
}

model knex_migrations_lock {
  index     Int  @id @default(autoincrement())
  is_locked Int?
}

model Play {
  id        Int       @id @default(autoincrement())
  trackId   String    @map("track_id") @db.Uuid
  userId    String    @map("user_id") @db.VarChar(255)
  complete  Boolean
  createdAt DateTime? @default(now()) @map("created_at") @db.Timestamptz(6)
  userAgent String?   @map("user_agent")

  @@index([trackId], map: "idx_play_track_id")
  @@index([userId], map: "idx_play_user_id")
  @@map("play")
}

model Playlist {
  id          String    @id @unique(map: "playlist_id_unique") @db.Uuid
  userId      String    @map("user_id") @db.VarChar(64)
  title       String    @db.VarChar(255)
  isFavorites Boolean?  @default(false) @map("is_favorites")
  createdAt   DateTime? @default(now()) @map("created_at") @db.Timestamptz(6)
  updatedAt   DateTime? @default(now()) @map("updated_at") @db.Timestamptz(6)

  @@index([userId], map: "idx_playlist_user_id")
  @@map("playlist")
}

model PlaylistTrack {
  id         Int       @id @default(autoincrement())
  trackId    String    @map("track_id") @db.Uuid
  playlistId String    @map("playlist_id") @db.Uuid
  order      String    @db.VarChar(16)
  createdAt  DateTime? @default(now()) @map("created_at") @db.Timestamptz(6)
  updatedAt  DateTime? @default(now()) @map("updated_at") @db.Timestamptz(6)

  @@index([playlistId], map: "idx_playlist_track_playlist_id")
  @@map("playlist_track")
}

model RankingForty {
  id        Int       @id @default(autoincrement())
  trackId   String    @map("track_id") @db.VarChar(255)
  rank      Int       @default(1)
  createdAt DateTime? @default(now()) @map("created_at") @db.Timestamptz(6)

  @@index([trackId], map: "idx_ranking_forty_track_id")
  @@map("ranking_forty")
}

/// This table contains check constraints and requires additional setup for migrations. Visit https://pris.ly/d/check-constraints for more info.
model Track {
  id              String    @id @unique(map: "track_id_unique") @db.Uuid
  artistId        String    @map("artist_id") @db.Uuid
  albumId         String    @map("album_id") @db.Uuid
  title           String    @db.VarChar(255)
  order           Int
  playCount       Int?      @default(0) @map("play_count")
  msatTotal       BigInt?   @default(0) @map("msat_total")
  liveUrl         String    @map("live_url") @db.VarChar(255)
  rawUrl          String?   @map("raw_url") @db.VarChar(128)
  size            Int?
  duration        Int?
  deleted         Boolean?  @default(false)
  createdAt       DateTime? @default(now()) @map("created_at") @db.Timestamptz(6)
  updatedAt       DateTime? @default(now()) @map("updated_at") @db.Timestamptz(6)
  lyrics          String?
  isProcessing    Boolean?  @default(false) @map("is_processing")
  compressorError Boolean?  @default(false) @map("compressor_error")
  isDraft         Boolean?  @default(false) @map("is_draft")
  publishedAt     DateTime? @default(now()) @map("published_at") @db.Timestamptz(6)
  album           Album     @relation(fields: [albumId], references: [id], onDelete: NoAction, onUpdate: NoAction, map: "track_album_id_foreign")
  artist          Artist    @relation(fields: [artistId], references: [id], onDelete: NoAction, onUpdate: NoAction, map: "track_artist_id_foreign")

  @@index([albumId], map: "idx_track_album_id")
  @@index([artistId], map: "idx_track_artist_id")
  @@map("track")
}

/// This table contains check constraints and requires additional setup for migrations. Visit https://pris.ly/d/check-constraints for more info.
model transaction {
  id              Int       @id @default(autoincrement())
  user_id         String    @db.VarChar(255)
  pre_tx_balance  BigInt
  payment_request String    @db.VarChar(700)
  payment_hash    String?
  fee_msat        Int?
  msat_amount     BigInt
  withdraw        Boolean
  success         Boolean?
  failure_reason  String?   @db.VarChar(255)
  created_at      DateTime? @default(now()) @db.Timestamptz(6)
  is_pending      Boolean   @default(false)
  updated_at      DateTime? @default(now()) @db.Timestamptz(6)
  external_id     String?   @db.VarChar(255)
  preimage        String?   @db.VarChar(255)
  user            User      @relation(fields: [user_id], references: [id], onDelete: NoAction, onUpdate: NoAction, map: "transaction_user_id_foreign")

  @@index([user_id], map: "idx_transaction_user_id")
}

/// This table contains check constraints and requires additional setup for migrations. Visit https://pris.ly/d/check-constraints for more info.
model User {
  id                  String             @id @unique(map: "user_id_unique") @db.VarChar(64)
  name                String             @unique(map: "user_name_unique") @db.VarChar(255)
  msatBalance         BigInt?            @default(0) @map("msat_balance")
  ampMsat             Int?               @default(1000) @map("amp_msat")
  createdAt           DateTime?          @default(now()) @map("created_at") @db.Timestamptz(6)
  updatedAt           DateTime?          @default(now()) @map("updated_at") @db.Timestamptz(6)
  isLocked            Boolean            @default(false) @map("is_locked")
  artworkUrl          String?            @map("artwork_url") @db.VarChar(255)
  lastActivityCheckAt DateTime?          @default(now()) @map("last_activity_check_at") @db.Timestamptz(6)
  profileUrl          String?            @unique(map: "user_profile_url_unique") @map("profile_url") @db.VarChar(255)
  artist              Artist[]
  external_payment    ExternalPayment[]
  podcast             Podcast[]
  split_recipient     SplitRecipient[]
  subscriber          Subscriber?
  transaction         transaction[]
  user_flag           UserFlag[]
  wallet_connection   WalletConnection[]

  @@index([profileUrl], map: "idx_profile_url")
  @@map("user")
}

model MusicGenre {
  id            Int             @id @default(autoincrement())
  name          String          @unique(map: "music_genre_name_unique") @db.VarChar(64)
  createdAt     DateTime?       @default(now()) @map("created_at") @db.Timestamptz(6)
  album         Album[]
  musicSubgenre MusicSubgenre[]

  @@index([name], map: "idx_music_genre_name")
  @@map("music_genre")
}

model MusicSubgenre {
  id         Int        @id @default(autoincrement())
  genreId    Int        @map("genre_id")
  name       String     @unique(map: "music_subgenre_name_unique") @db.VarChar(64)
  createdAt  DateTime?  @default(now()) @map("created_at") @db.Timestamptz(6)
  album      Album[]
  musicGenre MusicGenre @relation(fields: [genreId], references: [id], onDelete: NoAction, onUpdate: NoAction, map: "music_subgenre_genre_id_foreign")

  @@index([name], map: "idx_music_subgenre_name")
  @@map("music_subgenre")
}

model Subscriber {
  userId         String    @id @unique(map: "subscriber_user_id_unique") @map("user_id") @db.VarChar(64)
  provider       String    @db.VarChar(255)
  providerUserId String    @map("provider_user_id") @db.VarChar(255)
  createdAt      DateTime? @default(now()) @map("created_at") @db.Timestamptz(6)
  user           User      @relation(fields: [userId], references: [id], onDelete: NoAction, onUpdate: NoAction, map: "subscriber_user_id_foreign")

  @@map("subscriber")
}

model Episode {
  id               String    @id @unique(map: "episode_id_unique") @db.Uuid
  title            String    @db.VarChar(255)
  description      String?   @db.VarChar(1000)
  podcastId        String    @map("podcast_id") @db.Uuid
  order            Int
  playCount        Int?      @default(0) @map("play_count")
  msatTotal        BigInt?   @default(0) @map("msat_total")
  liveUrl          String    @map("live_url") @db.VarChar(255)
  rawUrl           String?   @map("raw_url") @db.VarChar(128)
  size             Int?
  duration         Int?
  deleted          Boolean?  @default(false)
  isDraft          Boolean?  @default(true) @map("is_draft")
  isProcessing     Boolean?  @default(false) @map("is_processing")
  createdAt        DateTime? @default(now()) @map("created_at") @db.Timestamptz(6)
  updatedAt        DateTime? @default(now()) @map("updated_at") @db.Timestamptz(6)
  publishedAt      DateTime? @default(now()) @map("published_at") @db.Timestamptz(6)
  compressor_error Boolean?  @default(false)
  podcast          Podcast   @relation(fields: [podcastId], references: [id], onDelete: NoAction, onUpdate: NoAction, map: "episode_podcast_id_foreign")

  @@index([podcastId], map: "idx_episode_podcast_id")
  @@map("episode")
}

model Podcast {
  id                                                                        String              @id @unique(map: "podcast_id_unique") @db.Uuid
  userId                                                                    String              @map("user_id") @db.VarChar(255)
  name                                                                      String              @db.VarChar(255)
  artworkUrl                                                                String?             @map("artwork_url") @db.VarChar(255)
  podcastUrl                                                                String              @unique(map: "podcast_podcast_url_unique") @map("podcast_url") @db.VarChar(255)
  description                                                               String?             @db.VarChar(1000)
  createdAt                                                                 DateTime?           @default(now()) @map("created_at") @db.Timestamptz(6)
  updatedAt                                                                 DateTime?           @default(now()) @map("updated_at") @db.Timestamptz(6)
  publishedAt                                                               DateTime?           @default(now()) @map("published_at") @db.Timestamptz(6)
  deleted                                                                   Boolean?            @default(false)
  isDraft                                                                   Boolean?            @default(true) @map("is_draft")
  twitter                                                                   String?             @db.VarChar(255)
  instagram                                                                 String?             @db.VarChar(255)
  youtube                                                                   String?             @db.VarChar(255)
  website                                                                   String?             @db.VarChar(255)
  npub                                                                      String?             @db.VarChar(255)
  primaryCategoryId                                                         Int?                @map("primary_category_id")
  secondaryCategoryId                                                       Int?                @map("secondary_category_id")
  primarySubcategoryId                                                      Int?                @map("primary_subcategory_id")
  secondarySubcategoryId                                                    Int?                @map("secondary_subcategory_id")
<<<<<<< HEAD
  msatTotal                                                                 Int?                @map("msat_total") @default(0)
=======
  isFeatured                                                                Boolean             @default(false) @map("is_featured")
>>>>>>> 23d10ef7
  episode                                                                   Episode[]
  podcast_category_podcast_primary_category_idTopodcast_category            podcastCategory?    @relation("podcast_primary_category_idTopodcast_category", fields: [primaryCategoryId], references: [id], onDelete: NoAction, onUpdate: NoAction, map: "podcast_primary_category_id_foreign")
  podcast_subcategory_podcast_primary_subcategory_idTopodcast_subcategory   podcastSubcategory? @relation("podcast_primary_subcategory_idTopodcast_subcategory", fields: [primarySubcategoryId], references: [id], onDelete: NoAction, onUpdate: NoAction, map: "podcast_primary_subcategory_id_foreign")
  podcast_category_podcast_secondary_category_idTopodcast_category          podcastCategory?    @relation("podcast_secondary_category_idTopodcast_category", fields: [secondaryCategoryId], references: [id], onDelete: NoAction, onUpdate: NoAction, map: "podcast_secondary_category_id_foreign")
  podcast_subcategory_podcast_secondary_subcategory_idTopodcast_subcategory podcastSubcategory? @relation("podcast_secondary_subcategory_idTopodcast_subcategory", fields: [secondarySubcategoryId], references: [id], onDelete: NoAction, onUpdate: NoAction, map: "podcast_secondary_subcategory_id_foreign")
  user                                                                      User                @relation(fields: [userId], references: [id], onDelete: NoAction, onUpdate: NoAction, map: "podcast_user_id_foreign")

  @@index([podcastUrl], map: "idx_podcast_url")
  @@index([userId], map: "idx_podcast_user_id")
  @@map("podcast")
}

model zap_request {
  payment_hash String    @id @unique(map: "zap_request_payment_hash_unique") @db.VarChar(255)
  event_id     String?   @db.VarChar(64)
  event        String
  created_at   DateTime? @default(now()) @db.Timestamptz(6)

  @@index([payment_hash], map: "idx_zap_payment_hash")
}

model Split {
  id              Int              @id @default(autoincrement())
  contentId       String           @unique(map: "split_content_id_unique") @map("content_id") @db.Uuid
  contentType     String?          @default("track") @map("content_type") @db.VarChar(12)
  createdAt       DateTime?        @default(now()) @map("created_at") @db.Timestamptz(6)
  splitRecipients SplitRecipient[]

  @@index([contentType], map: "idx_split_content_type")
  @@index([contentId], map: "idx_split_content_id")
  @@map("split")
}

/// This table contains check constraints and requires additional setup for migrations. Visit https://pris.ly/d/check-constraints for more info.
model SplitRecipient {
  id        Int       @id @default(autoincrement())
  splitId   Int       @map("split_id")
  userId    String    @map("user_id") @db.VarChar(64)
  share     Int       @db.SmallInt
  createdAt DateTime? @default(now()) @map("created_at") @db.Timestamptz(6)
  updatedAt DateTime? @default(now()) @map("updated_at") @db.Timestamptz(6)
  split     Split     @relation(fields: [splitId], references: [id], onDelete: NoAction, onUpdate: NoAction, map: "split_recipient_split_id_foreign")
  user      User      @relation(fields: [userId], references: [id], onDelete: NoAction, onUpdate: NoAction, map: "split_recipient_user_id_foreign")

  @@index([splitId], map: "idx_split_recipient_split_id")
  @@index([userId], map: "idx_split_recipient_user_id")
  @@map("split_recipient")
}

/// This table contains check constraints and requires additional setup for migrations. Visit https://pris.ly/d/check-constraints for more info.
model TimeSplit {
  id                 Int       @id @default(autoincrement())
  contentId          String    @map("content_id") @db.Uuid
  shareNumerator     Int       @map("share_numerator") @db.SmallInt
  shareDenominator   Int       @map("share_denominator") @db.SmallInt
  startSeconds       Int       @map("start_seconds") @db.SmallInt
  endSeconds         Int       @map("end_seconds") @db.SmallInt
  createdAt          DateTime? @default(now()) @map("created_at") @db.Timestamptz(6)
  updatedAt          DateTime? @default(now()) @map("updated_at") @db.Timestamptz(6)
  recipientContentId String    @map("recipient_content_id") @db.Uuid

  @@index([contentId], map: "idx_time_split_content_id")
  @@map("time_split")
}

model library {
  id         Int       @id @default(autoincrement())
  user_id    String
  content_id String    @db.Uuid
  created_at DateTime? @default(now()) @db.Timestamptz(6)

  @@index([user_id], map: "idx_library_user_id")
}

/// This table contains check constraints and requires additional setup for migrations. Visit https://pris.ly/d/check-constraints for more info.
model Preamp {
  txId       String    @id @map("tx_id") @db.Uuid
  msatAmount Int       @map("msat_amount")
  guid       String?
  podcast    String?
  feedId     Int?      @map("feed_id")
  episode    String?
  itemId     Int?      @map("item_id")
  ts         Int?
  appName    String?   @map("app_name")
  senderName String?   @map("sender_name")
  userId     String    @map("user_id")
  contentId  String    @map("content_id") @db.Uuid
  createdAt  DateTime? @map("created_at") @db.Timestamptz(6)

  @@map("preamp")
}

model feature_flag {
  id       Int        @id @default(autoincrement())
  name     String     @db.VarChar(255)
  userFlag UserFlag[]
}

model UserFlag {
  id            Int          @id @default(autoincrement())
  userId        String       @map("user_id") @db.VarChar(255)
  featureFlagId Int          @map("feature_flag_id")
  featureFlag   feature_flag @relation(fields: [featureFlagId], references: [id], onDelete: NoAction, onUpdate: NoAction, map: "user_flag_feature_flag_id_foreign")
  user          User         @relation(fields: [userId], references: [id], onDelete: NoAction, onUpdate: NoAction, map: "user_flag_user_id_foreign")

  @@index([featureFlagId], map: "idx_user_feature_flag_id")
  @@index([userId], map: "idx_user_flag_id")
  @@map("user_flag")
}

model ExternalFeed {
  guid  String @id @unique(map: "external_feed_guid_unique") @db.Uuid
  title String

  @@map("external_feed")
}

model ExternalPayment {
  id           Int       @id @default(autoincrement())
  userId       String    @map("user_id")
  paymentIndex String?   @map("payment_index")
  msatAmount   Int       @map("msat_amount")
  feeMsat      Int       @map("fee_msat")
  pubkey       String
  message      String?
  podcast      String?
  guid         String?
  feedId       Int?      @map("feed_id")
  episode      String?
  episodeGuid  String?   @map("episode_guid")
  ts           Int?
  isSettled    Boolean   @map("is_settled")
  name         String?
  txId         String?   @map("tx_id") @db.Uuid
  createdAt    DateTime? @default(now()) @map("created_at") @db.Timestamptz(6)
  updatedAt    DateTime? @default(now()) @map("updated_at") @db.Timestamptz(6)
  user         User      @relation(fields: [userId], references: [id], onDelete: NoAction, onUpdate: NoAction, map: "external_payment_user_id_foreign")

  @@map("external_payment")
}

model WalletConnection {
  pubkey                 String                   @id
  userId                 String                   @map("user_id")
  name                   String?
  lastUsed               DateTime?                @map("last_used") @db.Timestamptz(6)
  pay_invoice            Boolean?
  get_balance            Boolean?
  make_invoice           Boolean?
  lookup_invoice         Boolean?
  msatBudget             Int                      @map("msat_budget")
  maxMsatPaymentAmount   Int                      @map("max_msat_payment_amount")
  deleted                Boolean                  @default(false)
  nwc_wallet_transaction nwc_wallet_transaction[]
  user                   User                     @relation(fields: [userId], references: [id], onDelete: NoAction, onUpdate: NoAction, map: "wallet_connection_user_id_foreign")

  @@map("wallet_connection")
}

model nwc_wallet_transaction {
  id                Int              @id @default(autoincrement())
  pubkey            String
  msatAmount        Int              @map("msat_amount")
  createdAt         DateTime         @map("created_at") @db.Timestamptz(6)
  wallet_connection WalletConnection @relation(fields: [pubkey], references: [pubkey], onDelete: NoAction, onUpdate: NoAction, map: "nwc_wallet_transaction_pubkey_foreign")
}

model podcastCategory {
  id                                                      Int                  @id @default(autoincrement())
  name                                                    String               @unique(map: "podcast_category_name_unique") @db.VarChar(64)
  created_at                                              DateTime?            @default(now()) @db.Timestamptz(6)
  podcast_podcast_primary_category_idTopodcast_category   Podcast[]            @relation("podcast_primary_category_idTopodcast_category")
  podcast_podcast_secondary_category_idTopodcast_category Podcast[]            @relation("podcast_secondary_category_idTopodcast_category")
  podcast_subcategory                                     podcastSubcategory[]

  @@index([name], map: "idx_podcast_category_name")
  @@map("podcast_category")
}

model podcastSubcategory {
  id                                                            Int             @id @default(autoincrement())
  category_id                                                   Int
  name                                                          String          @unique(map: "podcast_subcategory_name_unique") @db.VarChar(64)
  created_at                                                    DateTime?       @default(now()) @db.Timestamptz(6)
  podcast_podcast_primary_subcategory_idTopodcast_subcategory   Podcast[]       @relation("podcast_primary_subcategory_idTopodcast_subcategory")
  podcast_podcast_secondary_subcategory_idTopodcast_subcategory Podcast[]       @relation("podcast_secondary_subcategory_idTopodcast_subcategory")
  podcast_category                                              podcastCategory @relation(fields: [category_id], references: [id], onDelete: NoAction, onUpdate: NoAction, map: "podcast_subcategory_category_id_foreign")

  @@index([name], map: "idx_podcast_subcategory_name")
  @@map("podcast_subcategory")
}

view TrackInfo {
  id              String    @unique @db.Uuid
  title           String?   @db.VarChar(255)
  artist          String?   @db.VarChar(255)
  artistUrl       String?   @map("artist_url") @db.VarChar(255)
  avatarUrl       String?   @map("avatar_url") @db.VarChar(255)
  artworkUrl      String?   @map("artwork_url") @db.VarChar(255)
  msatTotal30Days BigInt?   @map("msat_total_30_days")
  msatTotal7Days  BigInt?   @map("msat_total_7_days")
  msatTotal1Days  BigInt?   @map("msat_total_1_days")
  albumTitle      String?   @map("album_title") @db.VarChar(255)
  liveUrl         String?   @map("live_url") @db.VarChar(255)
  duration        Int?
  createdAt       DateTime? @map("created_at") @db.Timestamptz(6)
  albumId         String?   @map("album_id") @db.Uuid
  artistId        String?   @map("artist_id") @db.Uuid
  order           Int?
  isProcessing    Boolean?  @map("is_processing")
  msatTotal       BigInt?   @map("msat_total")
  publishedAt     DateTime? @map("published_at") @db.Timestamptz(6)
  isDraft         Boolean?  @map("is_draft")

  @@map("track_info")
}

view EpisodeInfo {
  id              String    @unique @db.Uuid
  title           String?   @db.VarChar(255)
  description     String?   @db.VarChar(1000)
  podcast         String?   @db.VarChar(255)
  podcastUrl      String?   @db.VarChar(255)
  artworkUrl      String?   @db.VarChar(255)
  msatTotal30Days BigInt?
  msatTotal7Days  BigInt?
  msatTotal1Days  BigInt?
  liveUrl         String?   @db.VarChar(255)
  duration        Int?
  createdAt       DateTime? @db.Timestamptz(6)
  podcastId       String?   @db.Uuid
  order           Int?
  isProcessing    Boolean?
  publishedAt     DateTime? @db.Timestamptz(6)
  isDraft         Boolean?

  @@map("episode_info")
}<|MERGE_RESOLUTION|>--- conflicted
+++ resolved
@@ -345,11 +345,8 @@
   secondaryCategoryId                                                       Int?                @map("secondary_category_id")
   primarySubcategoryId                                                      Int?                @map("primary_subcategory_id")
   secondarySubcategoryId                                                    Int?                @map("secondary_subcategory_id")
-<<<<<<< HEAD
   msatTotal                                                                 Int?                @map("msat_total") @default(0)
-=======
   isFeatured                                                                Boolean             @default(false) @map("is_featured")
->>>>>>> 23d10ef7
   episode                                                                   Episode[]
   podcast_category_podcast_primary_category_idTopodcast_category            podcastCategory?    @relation("podcast_primary_category_idTopodcast_category", fields: [primaryCategoryId], references: [id], onDelete: NoAction, onUpdate: NoAction, map: "podcast_primary_category_id_foreign")
   podcast_subcategory_podcast_primary_subcategory_idTopodcast_subcategory   podcastSubcategory? @relation("podcast_primary_subcategory_idTopodcast_subcategory", fields: [primarySubcategoryId], references: [id], onDelete: NoAction, onUpdate: NoAction, map: "podcast_primary_subcategory_id_foreign")
