generator client {
  provider        = "prisma-client-js"
  previewFeatures = ["views"]
}

datasource db {
  provider = "postgresql"
  url      = env("DATABASE_URL")
}

model Album {
  id            String         @id @unique(map: "album_id_unique") @db.Uuid
  artistId      String         @map("artist_id") @db.Uuid
  title         String         @db.VarChar(255)
  artworkUrl    String?        @map("artwork_url") @db.VarChar(255)
  createdAt     DateTime?      @default(now()) @map("created_at") @db.Timestamptz(6)
  updatedAt     DateTime?      @default(now()) @map("updated_at") @db.Timestamptz(6)
  description   String?        @db.VarChar(1000)
  deleted       Boolean?       @default(false)
  genreId       Int?           @map("genre_id")
  subgenreId    Int?           @map("subgenre_id")
  isDraft       Boolean?       @default(false) @map("is_draft")
  publishedAt   DateTime?      @default(now()) @map("published_at") @db.Timestamptz(6)
  msatTotal     BigInt         @default(0) @map("msat_total")
  isSingle      Boolean?       @default(false) @map("is_single")
  artist        Artist         @relation(fields: [artistId], references: [id], onDelete: NoAction, onUpdate: NoAction, map: "album_artist_id_foreign")
  musicGenre    MusicGenre?    @relation(fields: [genreId], references: [id], onDelete: NoAction, onUpdate: NoAction, map: "album_genre_id_foreign")
  musicSubgenre MusicSubgenre? @relation(fields: [subgenreId], references: [id], onDelete: NoAction, onUpdate: NoAction, map: "album_subgenre_id_foreign")
  track         Track[]

  @@index([artistId], map: "idx_album_artist_id")
  @@map("album")
}

/// This table contains check constraints and requires additional setup for migrations. Visit https://pris.ly/d/check-constraints for more info.
model Amp {
  id               Int       @id @default(autoincrement())
  trackId          String    @map("track_id") @db.Uuid
  userId           String    @map("user_id") @db.VarChar(255)
  msatAmount       Int       @map("msat_amount")
  createdAt        DateTime? @default(now()) @map("created_at") @db.Timestamptz(6)
  comment          Boolean   @default(false)
  feeMsat          Int?      @default(0) @map("fee_msat")
  type             Int?
  typeKey          Int?      @map("type_key")
  txId             String?   @map("tx_id") @db.Uuid
  timeSplitSource  String?   @map("time_split_source") @db.Uuid
  splitDestination String?   @map("split_destination") @db.VarChar(64)
  contentType      String?   @default("track") @map("content_type") @db.VarChar(12)

  @@index([trackId], map: "idx_amp_track_id")
  @@index([userId], map: "idx_amp_user_id")
  @@index([contentType], map: "idx_amp_content_type")
  @@index([txId], map: "idx_amp_split")
  @@index([splitDestination], map: "idx_amp_split_destination")
  @@index([timeSplitSource], map: "idx_amp_time_split_source")
  @@map("amp")
}

model amp_type {
  id          Int       @id @default(autoincrement())
  description String?   @db.VarChar(64)
  created_at  DateTime? @default(now()) @db.Timestamptz(6)
}

model Artist {
  id         String    @id @unique(map: "artist_id_unique") @db.Uuid
  userId     String    @map("user_id") @db.VarChar(255)
  name       String    @db.VarChar(255)
  artworkUrl String?   @map("artwork_url") @db.VarChar(255)
  artistUrl  String    @unique(map: "artist_artist_url_unique") @map("artist_url") @db.VarChar(255)
  createdAt  DateTime? @default(now()) @map("created_at") @db.Timestamptz(6)
  updatedAt  DateTime? @default(now()) @map("updated_at") @db.Timestamptz(6)
  bio        String?   @db.VarChar(200)
  twitter    String?   @db.VarChar(255)
  instagram  String?   @db.VarChar(255)
  youtube    String?   @db.VarChar(255)
  website    String?   @db.VarChar(255)
  deleted    Boolean?  @default(false)
  verified   Boolean?  @default(false)
  npub       String?   @db.VarChar(64)
  msatTotal  BigInt    @default(0) @map("msat_total")
  album      Album[]
  user       User      @relation(fields: [userId], references: [id], onDelete: NoAction, onUpdate: NoAction, map: "artist_user_id_foreign")
  track      Track[]

  @@index([artistUrl], map: "idx_artist_url")
  @@index([userId], map: "idx_artist_user_id")
  @@map("artist")
}

model comment {
  id          Int       @id @default(autoincrement())
  userId      String    @map("user_id") @db.VarChar(255)
  ampId       Int       @map("amp_id")
  content     String?
  parentId    Int?      @map("parent_id")
  createdAt   DateTime? @default(now()) @map("created_at") @db.Timestamptz(6)
  txId        String?   @map("tx_id") @db.Uuid
  contentId   String?   @map("content_id") @db.Uuid
  contentType String?   @default("track") @map("content_type") @db.VarChar(12)
  isNostr     Boolean?  @default(false) @map("is_nostr")

  @@index([parentId], map: "idx_comment_parent_id")
  @@index([userId], map: "idx_comment_user_id")
  @@index([contentId], map: "idx_comment_content_id")
}

model event_track {
  event_id   String    @id @unique(map: "event_track_event_id_unique") @db.VarChar(64)
  track_id   String    @db.Uuid
  created_at DateTime? @default(now()) @db.Timestamptz(6)

  @@index([event_id], map: "idx_event_id")
}

model external_receive {
  id           Int       @id @default(autoincrement())
  settle_index Int?
  preimage     String?   @db.VarChar(64)
  track_id     String?   @db.Uuid
  created_at   DateTime? @default(now()) @db.Timestamptz(6)
  payment_hash String?   @db.VarChar(255)
  external_id  String?
  updated_at   DateTime? @db.Timestamptz(6)
  is_pending   Boolean?  @default(false)
}

model knex_migrations {
  id             Int       @id @default(autoincrement())
  name           String?   @db.VarChar(255)
  batch          Int?
  migration_time DateTime? @db.Timestamptz(6)
}

model knex_migrations_lock {
  index     Int  @id @default(autoincrement())
  is_locked Int?
}

model Play {
  id        Int       @id @default(autoincrement())
  trackId   String    @map("track_id") @db.Uuid
  userId    String    @map("user_id") @db.VarChar(255)
  complete  Boolean
  createdAt DateTime? @default(now()) @map("created_at") @db.Timestamptz(6)
  userAgent String?   @map("user_agent")

  @@index([trackId], map: "idx_play_track_id")
  @@index([userId], map: "idx_play_user_id")
  @@map("play")
}

model Playlist {
  id          String    @id @unique(map: "playlist_id_unique") @db.Uuid
  userId      String    @map("user_id") @db.VarChar(64)
  title       String    @db.VarChar(255)
  isFavorites Boolean?  @default(false) @map("is_favorites")
  createdAt   DateTime? @default(now()) @map("created_at") @db.Timestamptz(6)
  updatedAt   DateTime? @default(now()) @map("updated_at") @db.Timestamptz(6)

  @@index([userId], map: "idx_playlist_user_id")
  @@map("playlist")
}

model PlaylistTrack {
  id         Int       @id @default(autoincrement())
  trackId    String    @map("track_id") @db.Uuid
  playlistId String    @map("playlist_id") @db.Uuid
  order      String    @db.VarChar(16)
  createdAt  DateTime? @default(now()) @map("created_at") @db.Timestamptz(6)
  updatedAt  DateTime? @default(now()) @map("updated_at") @db.Timestamptz(6)
<<<<<<< HEAD
  orderInt   Int?      @default(0) @map("order_int")
=======
  order_int  Int?      @default(0)
>>>>>>> 86a33b22

  @@index([playlistId], map: "idx_playlist_track_playlist_id")
  @@map("playlist_track")
}

model RankingForty {
  id        Int       @id @default(autoincrement())
  trackId   String    @map("track_id") @db.VarChar(255)
  rank      Int       @default(1)
  createdAt DateTime? @default(now()) @map("created_at") @db.Timestamptz(6)

  @@index([trackId], map: "idx_ranking_forty_track_id")
  @@map("ranking_forty")
}

/// This table contains check constraints and requires additional setup for migrations. Visit https://pris.ly/d/check-constraints for more info.
model Track {
  id              String    @id @unique(map: "track_id_unique") @db.Uuid
  artistId        String    @map("artist_id") @db.Uuid
  albumId         String    @map("album_id") @db.Uuid
  title           String    @db.VarChar(255)
  order           Int
  playCount       Int?      @default(0) @map("play_count")
  msatTotal       BigInt?   @default(0) @map("msat_total")
  liveUrl         String    @map("live_url") @db.VarChar(255)
  rawUrl          String?   @map("raw_url") @db.VarChar(128)
  size            Int?
  duration        Int?
  deleted         Boolean?  @default(false)
  createdAt       DateTime? @default(now()) @map("created_at") @db.Timestamptz(6)
  updatedAt       DateTime? @default(now()) @map("updated_at") @db.Timestamptz(6)
  lyrics          String?
  isProcessing    Boolean?  @default(false) @map("is_processing")
  compressorError Boolean?  @default(false) @map("compressor_error")
  isDraft         Boolean?  @default(false) @map("is_draft")
  publishedAt     DateTime? @default(now()) @map("published_at") @db.Timestamptz(6)
  isExplicit      Boolean?  @default(false) @map("is_explicit")
  album           Album     @relation(fields: [albumId], references: [id], onDelete: NoAction, onUpdate: NoAction, map: "track_album_id_foreign")
  artist          Artist    @relation(fields: [artistId], references: [id], onDelete: NoAction, onUpdate: NoAction, map: "track_artist_id_foreign")

  @@index([albumId], map: "idx_track_album_id")
  @@index([artistId], map: "idx_track_artist_id")
  @@map("track")
}

/// This table contains check constraints and requires additional setup for migrations. Visit https://pris.ly/d/check-constraints for more info.
model Transaction {
  id             Int       @id @default(autoincrement())
  userId         String    @map("user_id") @db.VarChar(255)
  preTxBalance   BigInt    @map("pre_tx_balance")
  paymentRequest String    @map("payment_request") @db.VarChar(700)
  paymentHash    String?   @map("payment_hash")
  feeMsat        Int?      @map("fee_msat")
  msatAmount     BigInt    @map("msat_amount")
  withdraw       Boolean
  success        Boolean?
  failureReason  String?   @map("failure_reason") @db.VarChar(255)
  createdAt      DateTime? @default(now()) @map("created_at") @db.Timestamptz(6)
  isPending      Boolean   @default(false) @map("is_pending")
  updatedAt      DateTime? @default(now()) @map("updated_at") @db.Timestamptz(6)
  externalId     String?   @map("external_id") @db.VarChar(255)
  preimage       String?   @db.VarChar(255)
  user           User      @relation(fields: [userId], references: [id], onDelete: NoAction, onUpdate: NoAction, map: "transaction_user_id_foreign")

  @@index([userId], map: "idx_transaction_user_id")
  @@map("transaction")
}

/// This table contains check constraints and requires additional setup for migrations. Visit https://pris.ly/d/check-constraints for more info.
model User {
  id                  String             @id @unique(map: "user_id_unique") @db.VarChar(64)
  name                String             @unique(map: "user_name_unique") @db.VarChar(255)
  msatBalance         BigInt?            @default(0) @map("msat_balance")
  ampMsat             Int?               @default(1000) @map("amp_msat")
  createdAt           DateTime?          @default(now()) @map("created_at") @db.Timestamptz(6)
  updatedAt           DateTime?          @default(now()) @map("updated_at") @db.Timestamptz(6)
  isLocked            Boolean            @default(false) @map("is_locked")
  artworkUrl          String?            @map("artwork_url") @db.VarChar(255)
  lastActivityCheckAt DateTime?          @default(now()) @map("last_activity_check_at") @db.Timestamptz(6)
  profileUrl          String?            @unique(map: "user_profile_url_unique") @map("profile_url") @db.VarChar(255)
  lightningAddress    String?            @map("lightning_address")
  artist              Artist[]
  external_payment    ExternalPayment[]
  podcast             Podcast[]
  split_recipient     SplitRecipient[]
  subscriber          Subscriber?
  transaction         Transaction[]
  user_flag           UserFlag[]
<<<<<<< HEAD
  user_pubkey         user_pubkey[]
=======
  user_pubkey         userPubkey[]
  user_verification   UserVerification?
>>>>>>> 86a33b22
  wallet_connection   WalletConnection[]

  @@index([profileUrl], map: "idx_profile_url")
  @@map("user")
}

model MusicGenre {
  id            Int             @id @default(autoincrement())
  name          String          @unique(map: "music_genre_name_unique") @db.VarChar(64)
  createdAt     DateTime?       @default(now()) @map("created_at") @db.Timestamptz(6)
  album         Album[]
  musicSubgenre MusicSubgenre[]

  @@index([name], map: "idx_music_genre_name")
  @@map("music_genre")
}

model MusicSubgenre {
  id         Int        @id @default(autoincrement())
  genreId    Int        @map("genre_id")
  name       String     @unique(map: "music_subgenre_name_unique") @db.VarChar(64)
  createdAt  DateTime?  @default(now()) @map("created_at") @db.Timestamptz(6)
  album      Album[]
  musicGenre MusicGenre @relation(fields: [genreId], references: [id], onDelete: NoAction, onUpdate: NoAction, map: "music_subgenre_genre_id_foreign")

  @@index([name], map: "idx_music_subgenre_name")
  @@map("music_subgenre")
}

model Subscriber {
  userId         String    @id @unique(map: "subscriber_user_id_unique") @map("user_id") @db.VarChar(64)
  provider       String    @db.VarChar(255)
  providerUserId String    @map("provider_user_id") @db.VarChar(255)
  createdAt      DateTime? @default(now()) @map("created_at") @db.Timestamptz(6)
  user           User      @relation(fields: [userId], references: [id], onDelete: NoAction, onUpdate: NoAction, map: "subscriber_user_id_foreign")

  @@map("subscriber")
}

model Episode {
  id              String    @id @unique(map: "episode_id_unique") @db.Uuid
  title           String    @db.VarChar(255)
  description     String?   @db.VarChar(1000)
  podcastId       String    @map("podcast_id") @db.Uuid
  order           Int
  playCount       Int?      @default(0) @map("play_count")
  msatTotal       BigInt?   @default(0) @map("msat_total")
  liveUrl         String    @map("live_url") @db.VarChar(255)
  rawUrl          String?   @map("raw_url") @db.VarChar(128)
  size            Int?
  duration        Int?
  deleted         Boolean?  @default(false)
  isDraft         Boolean?  @default(true) @map("is_draft")
  isProcessing    Boolean?  @default(false) @map("is_processing")
  createdAt       DateTime? @default(now()) @map("created_at") @db.Timestamptz(6)
  updatedAt       DateTime? @default(now()) @map("updated_at") @db.Timestamptz(6)
  publishedAt     DateTime? @default(now()) @map("published_at") @db.Timestamptz(6)
  compressorError Boolean?  @default(false) @map("compressor_error")
  isExplicit      Boolean?  @default(false) @map("is_explicit")
  podcast         Podcast   @relation(fields: [podcastId], references: [id], onDelete: NoAction, onUpdate: NoAction, map: "episode_podcast_id_foreign")

  @@index([podcastId], map: "idx_episode_podcast_id")
  @@map("episode")
}

model Podcast {
  id                                                                        String              @id @unique(map: "podcast_id_unique") @db.Uuid
  userId                                                                    String              @map("user_id") @db.VarChar(255)
  name                                                                      String              @db.VarChar(255)
  artworkUrl                                                                String?             @map("artwork_url") @db.VarChar(255)
  podcastUrl                                                                String              @unique(map: "podcast_podcast_url_unique") @map("podcast_url") @db.VarChar(255)
  description                                                               String?             @db.VarChar(1000)
  createdAt                                                                 DateTime?           @default(now()) @map("created_at") @db.Timestamptz(6)
  updatedAt                                                                 DateTime?           @default(now()) @map("updated_at") @db.Timestamptz(6)
  publishedAt                                                               DateTime?           @default(now()) @map("published_at") @db.Timestamptz(6)
  deleted                                                                   Boolean?            @default(false)
  isDraft                                                                   Boolean?            @default(true) @map("is_draft")
  twitter                                                                   String?             @db.VarChar(255)
  instagram                                                                 String?             @db.VarChar(255)
  youtube                                                                   String?             @db.VarChar(255)
  website                                                                   String?             @db.VarChar(255)
  npub                                                                      String?             @db.VarChar(255)
  primaryCategoryId                                                         Int?                @map("primary_category_id")
  secondaryCategoryId                                                       Int?                @map("secondary_category_id")
  primarySubcategoryId                                                      Int?                @map("primary_subcategory_id")
  secondarySubcategoryId                                                    Int?                @map("secondary_subcategory_id")
  isFeatured                                                                Boolean             @default(false) @map("is_featured")
  msatTotal                                                                 BigInt              @default(0) @map("msat_total")
  episode                                                                   Episode[]
  podcast_category_podcast_primary_category_idTopodcast_category            podcastCategory?    @relation("podcast_primary_category_idTopodcast_category", fields: [primaryCategoryId], references: [id], onDelete: NoAction, onUpdate: NoAction, map: "podcast_primary_category_id_foreign")
  podcast_subcategory_podcast_primary_subcategory_idTopodcast_subcategory   podcastSubcategory? @relation("podcast_primary_subcategory_idTopodcast_subcategory", fields: [primarySubcategoryId], references: [id], onDelete: NoAction, onUpdate: NoAction, map: "podcast_primary_subcategory_id_foreign")
  podcast_category_podcast_secondary_category_idTopodcast_category          podcastCategory?    @relation("podcast_secondary_category_idTopodcast_category", fields: [secondaryCategoryId], references: [id], onDelete: NoAction, onUpdate: NoAction, map: "podcast_secondary_category_id_foreign")
  podcast_subcategory_podcast_secondary_subcategory_idTopodcast_subcategory podcastSubcategory? @relation("podcast_secondary_subcategory_idTopodcast_subcategory", fields: [secondarySubcategoryId], references: [id], onDelete: NoAction, onUpdate: NoAction, map: "podcast_secondary_subcategory_id_foreign")
  user                                                                      User                @relation(fields: [userId], references: [id], onDelete: NoAction, onUpdate: NoAction, map: "podcast_user_id_foreign")

  @@index([podcastUrl], map: "idx_podcast_url")
  @@index([userId], map: "idx_podcast_user_id")
  @@map("podcast")
}

model zap_request {
  payment_hash String    @id @unique(map: "zap_request_payment_hash_unique") @db.VarChar(255)
  event_id     String?   @db.VarChar(64)
  event        String
  created_at   DateTime? @default(now()) @db.Timestamptz(6)

  @@index([payment_hash], map: "idx_zap_payment_hash")
}

model Split {
  id              Int              @id @default(autoincrement())
  contentId       String           @unique(map: "split_content_id_unique") @map("content_id") @db.Uuid
  contentType     String?          @default("track") @map("content_type") @db.VarChar(12)
  createdAt       DateTime?        @default(now()) @map("created_at") @db.Timestamptz(6)
  splitRecipients SplitRecipient[]

  @@index([contentType], map: "idx_split_content_type")
  @@index([contentId], map: "idx_split_content_id")
  @@map("split")
}

/// This table contains check constraints and requires additional setup for migrations. Visit https://pris.ly/d/check-constraints for more info.
model SplitRecipient {
  id        Int       @id @default(autoincrement())
  splitId   Int       @map("split_id")
  userId    String    @map("user_id") @db.VarChar(64)
  share     Int       @db.SmallInt
  createdAt DateTime? @default(now()) @map("created_at") @db.Timestamptz(6)
  updatedAt DateTime? @default(now()) @map("updated_at") @db.Timestamptz(6)
  split     Split     @relation(fields: [splitId], references: [id], onDelete: NoAction, onUpdate: NoAction, map: "split_recipient_split_id_foreign")
  user      User      @relation(fields: [userId], references: [id], onDelete: NoAction, onUpdate: NoAction, map: "split_recipient_user_id_foreign")

  @@index([splitId], map: "idx_split_recipient_split_id")
  @@index([userId], map: "idx_split_recipient_user_id")
  @@map("split_recipient")
}

/// This table contains check constraints and requires additional setup for migrations. Visit https://pris.ly/d/check-constraints for more info.
model TimeSplit {
  id                 Int       @id @default(autoincrement())
  contentId          String    @map("content_id") @db.Uuid
  shareNumerator     Int       @map("share_numerator") @db.SmallInt
  shareDenominator   Int       @map("share_denominator") @db.SmallInt
  startSeconds       Int       @map("start_seconds") @db.SmallInt
  endSeconds         Int       @map("end_seconds") @db.SmallInt
  createdAt          DateTime? @default(now()) @map("created_at") @db.Timestamptz(6)
  updatedAt          DateTime? @default(now()) @map("updated_at") @db.Timestamptz(6)
  recipientContentId String    @map("recipient_content_id") @db.Uuid

  @@index([contentId], map: "idx_time_split_content_id")
  @@map("time_split")
}

model library {
  id         Int       @id @default(autoincrement())
  user_id    String
  content_id String    @db.Uuid
  created_at DateTime? @default(now()) @db.Timestamptz(6)

  @@index([user_id], map: "idx_library_user_id")
}

/// This table contains check constraints and requires additional setup for migrations. Visit https://pris.ly/d/check-constraints for more info.
model Preamp {
  txId       String    @id @map("tx_id") @db.Uuid
  msatAmount Int       @map("msat_amount")
  guid       String?
  podcast    String?
  feedId     Int?      @map("feed_id")
  episode    String?
  itemId     Int?      @map("item_id")
  ts         Int?
  appName    String?   @map("app_name")
  senderName String?   @map("sender_name")
  userId     String    @map("user_id")
  contentId  String    @map("content_id") @db.Uuid
  createdAt  DateTime? @map("created_at") @db.Timestamptz(6)

  @@map("preamp")
}

model feature_flag {
  id       Int        @id @default(autoincrement())
  name     String     @db.VarChar(255)
  userFlag UserFlag[]
}

model UserFlag {
  id            Int          @id @default(autoincrement())
  userId        String       @map("user_id") @db.VarChar(255)
  featureFlagId Int          @map("feature_flag_id")
  featureFlag   feature_flag @relation(fields: [featureFlagId], references: [id], onDelete: NoAction, onUpdate: NoAction, map: "user_flag_feature_flag_id_foreign")
  user          User         @relation(fields: [userId], references: [id], onDelete: NoAction, onUpdate: NoAction, map: "user_flag_user_id_foreign")

  @@index([featureFlagId], map: "idx_user_feature_flag_id")
  @@index([userId], map: "idx_user_flag_id")
  @@map("user_flag")
}

model ExternalFeed {
  guid  String @id @unique(map: "external_feed_guid_unique") @db.Uuid
  title String

  @@map("external_feed")
}

model ExternalPayment {
  id           Int       @id @default(autoincrement())
  userId       String    @map("user_id")
  paymentIndex String?   @map("payment_index")
  msatAmount   Int       @map("msat_amount")
  feeMsat      Int       @map("fee_msat")
  pubkey       String
  message      String?
  podcast      String?
  guid         String?
  feedId       Int?      @map("feed_id")
  episode      String?
  episodeGuid  String?   @map("episode_guid")
  ts           Int?
  isSettled    Boolean   @map("is_settled")
  name         String?
  txId         String?   @map("tx_id") @db.Uuid
  createdAt    DateTime? @default(now()) @map("created_at") @db.Timestamptz(6)
  updatedAt    DateTime? @default(now()) @map("updated_at") @db.Timestamptz(6)
  externalId   String?   @map("external_id") @db.VarChar(255)
  isPending    Boolean?  @default(false) @map("is_pending")
  user         User      @relation(fields: [userId], references: [id], onDelete: NoAction, onUpdate: NoAction, map: "external_payment_user_id_foreign")

  @@map("external_payment")
}

model WalletConnection {
  pubkey                 String                   @id
  userId                 String                   @map("user_id")
  name                   String?
  lastUsed               DateTime?                @map("last_used") @db.Timestamptz(6)
  pay_invoice            Boolean?
  get_balance            Boolean?
  make_invoice           Boolean?
  lookup_invoice         Boolean?
  msatBudget             Int                      @map("msat_budget")
  maxMsatPaymentAmount   Int                      @map("max_msat_payment_amount")
  deleted                Boolean                  @default(false)
  nwc_wallet_transaction nwc_wallet_transaction[]
  user                   User                     @relation(fields: [userId], references: [id], onDelete: NoAction, onUpdate: NoAction, map: "wallet_connection_user_id_foreign")

  @@map("wallet_connection")
}

model nwc_wallet_transaction {
  id                Int              @id @default(autoincrement())
  pubkey            String
  msatAmount        Int              @map("msat_amount")
  createdAt         DateTime         @map("created_at") @db.Timestamptz(6)
  wallet_connection WalletConnection @relation(fields: [pubkey], references: [pubkey], onDelete: NoAction, onUpdate: NoAction, map: "nwc_wallet_transaction_pubkey_foreign")
}

model podcastCategory {
  id                                                      Int                  @id @default(autoincrement())
  name                                                    String               @unique(map: "podcast_category_name_unique") @db.VarChar(64)
  created_at                                              DateTime?            @default(now()) @db.Timestamptz(6)
  podcast_podcast_primary_category_idTopodcast_category   Podcast[]            @relation("podcast_primary_category_idTopodcast_category")
  podcast_podcast_secondary_category_idTopodcast_category Podcast[]            @relation("podcast_secondary_category_idTopodcast_category")
  podcast_subcategory                                     podcastSubcategory[]

  @@index([name], map: "idx_podcast_category_name")
  @@map("podcast_category")
}

model podcastSubcategory {
  id                                                            Int             @id @default(autoincrement())
  category_id                                                   Int
  name                                                          String          @unique(map: "podcast_subcategory_name_unique") @db.VarChar(64)
  created_at                                                    DateTime?       @default(now()) @db.Timestamptz(6)
  podcast_podcast_primary_subcategory_idTopodcast_subcategory   Podcast[]       @relation("podcast_primary_subcategory_idTopodcast_subcategory")
  podcast_podcast_secondary_subcategory_idTopodcast_subcategory Podcast[]       @relation("podcast_secondary_subcategory_idTopodcast_subcategory")
  podcast_category                                              podcastCategory @relation(fields: [category_id], references: [id], onDelete: NoAction, onUpdate: NoAction, map: "podcast_subcategory_category_id_foreign")

  @@index([name], map: "idx_podcast_subcategory_name")
  @@map("podcast_subcategory")
}

model npub {
  public_hex String    @id @unique(map: "npub_public_hex_unique") @db.VarChar(255)
  metadata   Json?
  updated_at DateTime? @default(now()) @db.Timestamptz(6)
}

model Forward {
  id                Int       @id @default(autoincrement())
  userId            String    @map("user_id")
  lightningAddress  String    @map("lightning_address")
  msatAmount        Int       @map("msat_amount")
  inFlight          Boolean   @default(false) @map("in_flight")
  isSettled         Boolean   @default(false) @map("is_settled")
  externalPaymentId String?   @map("external_payment_id")
  createdAt         DateTime? @default(now()) @map("created_at") @db.Timestamptz(6)
  updatedAt         DateTime? @default(now()) @map("updated_at") @db.Timestamptz(6)
  attemptCount      Int       @default(0) @map("attempt_count")
  remainderId       String?   @map("remainder_id")
  error             String?

  @@index([userId], map: "idx_forward_user_id")
  @@map("forward")
}

model ForwardDetail {
  id                Int       @id @default(autoincrement())
  externalPaymentId String    @map("external_payment_id")
  msatAmount        Int       @map("msat_amount")
  feeMsat           Int       @map("fee_msat")
  preimage          String
  success           Boolean   @default(false)
  error             String?
  createdAt         DateTime? @default(now()) @map("created_at") @db.Timestamptz(6)

  @@map("forward_detail")
}

model UserVerification {
  userId    String    @id @unique(map: "user_verification_user_id_unique") @map("user_id")
  firstName String    @map("first_name")
  lastName  String    @map("last_name")
  ip        String
  createdAt DateTime? @default(now()) @map("created_at") @db.Timestamptz(6)
  updatedAt DateTime? @default(now()) @map("updated_at") @db.Timestamptz(6)
  user      User      @relation(fields: [userId], references: [id], onDelete: NoAction, onUpdate: NoAction, map: "user_verification_user_id_foreign")

  @@map("user_verification")
}

model Announcement {
  id        Int       @id @default(autoincrement())
  title     String
  content   String
  createdAt DateTime? @default(now()) @map("created_at") @db.Timestamptz(6)
  link      String?

  @@map("announcement")
}

model external_user {
  external_id  String  @id @unique(map: "external_user_external_id_unique") @db.VarChar(64)
  firebase_uid String? @db.VarChar(64)
  provider     String? @db.VarChar(128)
}

<<<<<<< HEAD
model user_pubkey {
  pubkey     String   @id @unique(map: "user_pubkey_pubkey_unique")
  user_id    String
  created_at DateTime @db.Timestamptz(6)
  user       User     @relation(fields: [user_id], references: [id], onDelete: NoAction, onUpdate: NoAction, map: "user_pubkey_user_id_foreign")

  @@index([user_id], map: "idx_user_pubkey_user_id")
=======
model userPubkey {
  pubkey    String   @id @unique(map: "user_pubkey_pubkey_unique")
  userId    String   @map("user_id")
  createdAt DateTime @map("created_at") @db.Timestamptz(6)
  user      User     @relation(fields: [userId], references: [id], onDelete: NoAction, onUpdate: NoAction, map: "user_pubkey_user_id_foreign")

  @@index([userId], map: "idx_user_pubkey_user_id")
  @@map("user_pubkey")
>>>>>>> 86a33b22
}

view TrackInfo {
  id              String    @unique @db.Uuid
  title           String?   @db.VarChar(255)
  artist          String?   @db.VarChar(255)
  artistUrl       String?   @map("artist_url") @db.VarChar(255)
  avatarUrl       String?   @map("avatar_url") @db.VarChar(255)
  userId          String?   @map("user_id") @db.VarChar(255)
  artworkUrl      String?   @map("artwork_url") @db.VarChar(255)
  msatTotal30Days BigInt?   @map("msat_total_30_days")
  msatTotal7Days  BigInt?   @map("msat_total_7_days")
  msatTotal1Days  BigInt?   @map("msat_total_1_days")
  albumTitle      String?   @map("album_title") @db.VarChar(255)
  liveUrl         String?   @map("live_url") @db.VarChar(255)
  duration        Int?
  createdAt       DateTime? @map("created_at") @db.Timestamptz(6)
  albumId         String?   @map("album_id") @db.Uuid
  artistId        String?   @map("artist_id") @db.Uuid
  order           Int?
  isProcessing    Boolean?  @map("is_processing")
  msatTotal       BigInt?   @map("msat_total")
  publishedAt     DateTime? @map("published_at") @db.Timestamptz(6)
  isDraft         Boolean?  @map("is_draft")
  is_explicit     Boolean?
  genreId         Int?      @map("genre_id")
  subgenreId      Int?      @map("subgenre_id")
  compressorError Boolean?  @map("compressor_error")

  @@map("track_info")
}

view EpisodeInfo {
  id              String    @unique @db.Uuid
  title           String?   @db.VarChar(255)
  description     String?   @db.VarChar(1000)
  podcast         String?   @db.VarChar(255)
  podcastUrl      String?   @db.VarChar(255)
  artworkUrl      String?   @db.VarChar(255)
  msatTotal30Days BigInt?
  msatTotal7Days  BigInt?
  msatTotal1Days  BigInt?
  liveUrl         String?   @db.VarChar(255)
  duration        Int?
  createdAt       DateTime? @db.Timestamptz(6)
  podcastId       String?   @db.Uuid
  order           Int?
  isProcessing    Boolean?
  publishedAt     DateTime? @db.Timestamptz(6)
  isDraft         Boolean?
  userId          String?   @db.VarChar(255)
  isExplicit      Boolean?
  compressorError Boolean?

  @@map("episode_info")
}<|MERGE_RESOLUTION|>--- conflicted
+++ resolved
@@ -170,11 +170,7 @@
   order      String    @db.VarChar(16)
   createdAt  DateTime? @default(now()) @map("created_at") @db.Timestamptz(6)
   updatedAt  DateTime? @default(now()) @map("updated_at") @db.Timestamptz(6)
-<<<<<<< HEAD
   orderInt   Int?      @default(0) @map("order_int")
-=======
-  order_int  Int?      @default(0)
->>>>>>> 86a33b22
 
   @@index([playlistId], map: "idx_playlist_track_playlist_id")
   @@map("playlist_track")
@@ -263,12 +259,9 @@
   subscriber          Subscriber?
   transaction         Transaction[]
   user_flag           UserFlag[]
-<<<<<<< HEAD
   user_pubkey         user_pubkey[]
-=======
   user_pubkey         userPubkey[]
   user_verification   UserVerification?
->>>>>>> 86a33b22
   wallet_connection   WalletConnection[]
 
   @@index([profileUrl], map: "idx_profile_url")
@@ -617,7 +610,6 @@
   provider     String? @db.VarChar(128)
 }
 
-<<<<<<< HEAD
 model user_pubkey {
   pubkey     String   @id @unique(map: "user_pubkey_pubkey_unique")
   user_id    String
@@ -625,16 +617,6 @@
   user       User     @relation(fields: [user_id], references: [id], onDelete: NoAction, onUpdate: NoAction, map: "user_pubkey_user_id_foreign")
 
   @@index([user_id], map: "idx_user_pubkey_user_id")
-=======
-model userPubkey {
-  pubkey    String   @id @unique(map: "user_pubkey_pubkey_unique")
-  userId    String   @map("user_id")
-  createdAt DateTime @map("created_at") @db.Timestamptz(6)
-  user      User     @relation(fields: [userId], references: [id], onDelete: NoAction, onUpdate: NoAction, map: "user_pubkey_user_id_foreign")
-
-  @@index([userId], map: "idx_user_pubkey_user_id")
-  @@map("user_pubkey")
->>>>>>> 86a33b22
 }
 
 view TrackInfo {
