--- conflicted
+++ resolved
@@ -396,7 +396,6 @@
   @@map("time_split")
 }
 
-<<<<<<< HEAD
 model library {
   id         Int       @id @default(autoincrement())
   user_id    String
@@ -404,7 +403,8 @@
   created_at DateTime? @default(now()) @db.Timestamptz(6)
 
   @@index([user_id], map: "idx_library_user_id")
-=======
+
+}
 /// This table contains check constraints and requires additional setup for migrations. Visit https://pris.ly/d/check-constraints for more info.
 model Preamp {
   txId       String  @id @map("tx_id") @db.Uuid
@@ -419,7 +419,6 @@
   senderName String? @map("sender_name")
 
   @@map("preamp")
->>>>>>> 5817df0a
 }
 
 view TrackInfo {
