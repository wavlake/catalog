SELECT
  episode.id,
  episode.title,
  episode.description,
  podcast.name AS podcast,
  podcast.podcast_url AS "podcastUrl",
  podcast.artwork_url AS "artworkUrl",
  thirty.msat_total_30_days AS "msatTotal30Days",
  seven.msat_total_7_days AS "msatTotal7Days",
  one.msat_total_1_days AS "msatTotal1Days",
  episode.live_url AS "liveUrl",
  episode.duration,
  episode.created_at AS "createdAt",
  episode.podcast_id AS "podcastId",
  episode."order",
  episode.is_processing AS "isProcessing",
  episode.published_at AS "publishedAt",
<<<<<<< HEAD
  podcast.is_draft AS "isDraft",
=======
  episode.is_draft AS "isDraft",
>>>>>>> f713ee99
  podcast.user_id AS "userId",
  episode.is_explicit AS "isExplicit"
FROM
  (
    (
      (
        (
          episode FULL
          JOIN (
            SELECT
              amp.track_id,
              sum(amp.msat_amount) AS msat_total_30_days
            FROM
              amp
            WHERE
              (
                (
                  amp.created_at > date_trunc('day' :: text, (NOW() - '30 days' :: INTERVAL))
                )
                AND (amp.created_at < date_trunc('day' :: text, NOW()))
              )
            GROUP BY
              amp.track_id
          ) thirty ON ((thirty.track_id = episode.id))
        ) FULL
        JOIN (
          SELECT
            amp.track_id,
            sum(amp.msat_amount) AS msat_total_7_days
          FROM
            amp
          WHERE
            (
              (
                amp.created_at > date_trunc('day' :: text, (NOW() - '7 days' :: INTERVAL))
              )
              AND (amp.created_at < date_trunc('day' :: text, NOW()))
            )
          GROUP BY
            amp.track_id
        ) seven ON ((seven.track_id = episode.id))
      ) FULL
      JOIN (
        SELECT
          amp.track_id,
          sum(amp.msat_amount) AS msat_total_1_days
        FROM
          amp
        WHERE
          (
            (
              amp.created_at > date_trunc('day' :: text, (NOW() - '1 day' :: INTERVAL))
            )
            AND (amp.created_at < date_trunc('day' :: text, NOW()))
          )
        GROUP BY
          amp.track_id
      ) one ON ((one.track_id = episode.id))
    )
    JOIN podcast ON ((podcast.id = episode.podcast_id))
  )
WHERE
  (episode.deleted = false);<|MERGE_RESOLUTION|>--- conflicted
+++ resolved
@@ -15,11 +15,7 @@
   episode."order",
   episode.is_processing AS "isProcessing",
   episode.published_at AS "publishedAt",
-<<<<<<< HEAD
-  podcast.is_draft AS "isDraft",
-=======
   episode.is_draft AS "isDraft",
->>>>>>> f713ee99
   podcast.user_id AS "userId",
   episode.is_explicit AS "isExplicit"
 FROM
