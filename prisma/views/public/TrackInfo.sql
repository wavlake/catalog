SELECT
  track.id,
  track.title,
  artist.name AS artist,
  artist.artist_url,
  artist.artwork_url AS avatar_url,
  artist.user_id,
  album.artwork_url,
  thirty.msat_total_30_days,
  seven.msat_total_7_days,
  one.msat_total_1_days,
  album.title AS album_title,
  track.live_url,
  track.duration,
  track.created_at,
  track.album_id,
  track.artist_id,
  track."order",
  track.is_processing,
  track.msat_total,
  track.published_at,
<<<<<<< HEAD
  album.is_draft,
=======
  track.is_draft,
>>>>>>> f713ee99
  track.is_explicit,
  album.genre_id,
  album.subgenre_id
FROM
  (
    (
      (
        (
          (
            track FULL
            JOIN (
              SELECT
                amp.track_id,
                sum(amp.msat_amount) AS msat_total_30_days
              FROM
                amp
              WHERE
                (
                  (
                    amp.created_at > date_trunc('day' :: text, (NOW() - '30 days' :: INTERVAL))
                  )
                  AND (amp.created_at < date_trunc('day' :: text, NOW()))
                )
              GROUP BY
                amp.track_id
            ) thirty ON ((thirty.track_id = track.id))
          ) FULL
          JOIN (
            SELECT
              amp.track_id,
              sum(amp.msat_amount) AS msat_total_7_days
            FROM
              amp
            WHERE
              (
                (
                  amp.created_at > date_trunc('day' :: text, (NOW() - '7 days' :: INTERVAL))
                )
                AND (amp.created_at < date_trunc('day' :: text, NOW()))
              )
            GROUP BY
              amp.track_id
          ) seven ON ((seven.track_id = track.id))
        ) FULL
        JOIN (
          SELECT
            amp.track_id,
            sum(amp.msat_amount) AS msat_total_1_days
          FROM
            amp
          WHERE
            (
              (
                amp.created_at > date_trunc('day' :: text, (NOW() - '1 day' :: INTERVAL))
              )
              AND (amp.created_at < date_trunc('day' :: text, NOW()))
            )
          GROUP BY
            amp.track_id
        ) one ON ((one.track_id = track.id))
      )
      JOIN album ON ((album.id = track.album_id))
    )
    JOIN artist ON ((artist.id = track.artist_id))
  )
WHERE
  (track.deleted = false);<|MERGE_RESOLUTION|>--- conflicted
+++ resolved
@@ -19,11 +19,7 @@
   track.is_processing,
   track.msat_total,
   track.published_at,
-<<<<<<< HEAD
-  album.is_draft,
-=======
   track.is_draft,
->>>>>>> f713ee99
   track.is_explicit,
   album.genre_id,
   album.subgenre_id
